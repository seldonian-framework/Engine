""" Module for running Seldonian algorithms """
import copy

from sklearn.model_selection import train_test_split
import autograd.numpy as np  # Thinly-wrapped version of Numpy

import warnings
from seldonian.warnings.custom_warnings import *
from seldonian.dataset import SupervisedDataSet, RLDataSet, CustomDataSet
from seldonian.candidate_selection.candidate_selection import CandidateSelection
from seldonian.safety_test.safety_test import SafetyTest
from seldonian.models import objectives


class SeldonianAlgorithm:
    def __init__(self, spec):
        """Object for running the Seldonian algorithm and getting
        introspection into candidate selection and safety test

        :param spec: The specification object with the complete
                set of parameters for running the Seldonian algorithm
        :type spec: :py:class:`.Spec` object
        """
        self.spec = spec
        self.cs_has_been_run = False
        self.cs_result = None
        self.st_has_been_run = False
        self.st_result = None

        self.parse_trees = self.spec.parse_trees
        # user can pass a dictionary that specifies
        # the bounding method for each base node
        # any base nodes not in this dictionary will
        # be bounded using the default method
        self.base_node_bound_method_dict = self.spec.base_node_bound_method_dict
        if self.base_node_bound_method_dict != {}:
            all_pt_constraint_strs = [pt.constraint_str for pt in self.parse_trees]
            for constraint_str in self.base_node_bound_method_dict:
                this_bound_method_dict = self.base_node_bound_method_dict[
                    constraint_str
                ]
                # figure out which parse tree this comes from
                this_pt_index = all_pt_constraint_strs.index(constraint_str)
                this_pt = self.parse_trees[this_pt_index]
                # change the bound method for each node provided
                for node_name in this_bound_method_dict:
                    this_pt.base_node_dict[node_name][
                        "bound_method"
                    ] = this_bound_method_dict[node_name]

        # Deal with possibility of manually provided candidate and safety datasets
        # First primary objective dataset
        split_primary_dataset = True
        if self.spec.candidate_dataset:
            split_primary_dataset = False
            self.candidate_dataset = self.spec.candidate_dataset
            self.safety_dataset = self.spec.safety_dataset
            self.regime = self.candidate_dataset.regime
        else:
            self.dataset = self.spec.dataset
            self.regime = self.dataset.regime


        if self.spec.primary_objective is None:
            if self.regime == "reinforcement_learning":
                self.spec.primary_objective = objectives.IS_estimate
            elif self.regime == "supervised_learning":
                if self.spec.sub_regime in ["classification", "binary_classification"]:
                    self.spec.primary_objective = objectives.binary_logistic_loss
                elif self.spec.sub_regime == "multiclass_classification":
                    self.spec.primary_objective = objectives.multiclass_logistic_loss
                elif self.spec.sub_regime == "regression":
                    self.spec.primary_objective = objectives.Mean_Squared_Error

        # Create or load candidate selection and safety data splits.
        if self.regime == "supervised_learning":
            self.sub_regime = self.spec.sub_regime
            self.model = self.spec.model
<<<<<<< HEAD
            if split_primary_dataset:
                # Split into candidate and safety datasets
                (
                    self.candidate_features,
                    self.safety_features,
                    self.candidate_labels,
                    self.safety_labels,
                    self.candidate_sensitive_attrs,
                    self.safety_sensitive_attrs,
                    self.n_candidate,
                    self.n_safety,
                ) = self.candidate_safety_split(self.spec.frac_data_in_safety)

                self.candidate_dataset = SupervisedDataSet(
                    features=self.candidate_features,
                    labels=self.candidate_labels,
                    sensitive_attrs=self.candidate_sensitive_attrs,
                    num_datapoints=self.n_candidate,
                    meta=self.dataset.meta,
                )

                self.safety_dataset = SupervisedDataSet(
                    features=self.safety_features,
                    labels=self.safety_labels,
                    sensitive_attrs=self.safety_sensitive_attrs,
                    num_datapoints=self.n_safety,
                    meta=self.dataset.meta,
                )
            else:
                self.n_candidate = self.candidate_dataset.num_datapoints
                self.n_safety = self.safety_dataset.num_datapoints

            if self.spec.verbose:
                print(f"(Primary) Safety dataset has {self.n_safety} datapoints")
                print(f"(Primary) Candidate dataset has {self.n_candidate} datapoints")

            # Split any additional datasets that need it
            for pt_constraint_str in self.spec.additional_datasets:
                for base_node in self.spec.additional_datasets[pt_constraint_str]:
                    this_dict = self.spec.additional_datasets[pt_constraint_str][
                        base_node
                    ]
                    if (
                        "candidate_dataset" not in this_dict
                    ):  # there is already a check that safety_dataset must also be present if candidate_dataset present (and vice versa)
                        addl_dataset = this_dict["dataset"]
                        this_batch_size = this_dict.get("batch_size")
                        (
                            addl_candidate_features,
                            addl_safety_features,
                            addl_candidate_labels,
                            addl_safety_labels,
                            addl_candidate_sensitive_attrs,
                            addl_safety_sensitive_attrs,
                            addl_n_candidate,
                            addl_n_safety,
                        ) = self.candidate_safety_split_addl_datasets(
                            self.spec.frac_data_in_safety,
                            addl_dataset,
                            this_batch_size,
                            pt_constraint_str,
                            base_node,
                        )

                        addl_candidate_dataset = SupervisedDataSet(
                            features=addl_candidate_features,
                            labels=addl_candidate_labels,
                            sensitive_attrs=addl_candidate_sensitive_attrs,
                            num_datapoints=addl_n_candidate,
                            meta=addl_dataset.meta,
                        )

                        addl_safety_dataset = SupervisedDataSet(
                            features=addl_safety_features,
                            labels=addl_safety_labels,
                            sensitive_attrs=addl_safety_sensitive_attrs,
                            num_datapoints=addl_n_safety,
                            meta=addl_dataset.meta,
                        )
                        this_dict["candidate_dataset"] = addl_candidate_dataset
                        this_dict["safety_dataset"] = addl_safety_dataset
                        if addl_n_candidate < 2 or addl_n_safety < 2:
                            warning_msg = (
                                "Warning: not enough data to "
                                "run the Seldonian algorithm for additional_dataset:."
                                f"additional_datasets['{pt_constraint_str}']['{base_node}']."
                            )
                            warnings.warn(warning_msg)

        elif self.regime == "reinforcement_learning":
            self.model = self.spec.model
            if split_primary_dataset:
                (
                    self.candidate_episodes,
                    self.safety_episodes,
                    self.candidate_sensitive_attrs,
                    self.safety_sensitive_attrs,
                    self.n_candidate,
                    self.n_safety,
                ) = self.candidate_safety_split(self.spec.frac_data_in_safety)

                self.candidate_dataset = RLDataSet(
                    episodes=self.candidate_episodes,
                    sensitive_attrs=self.candidate_sensitive_attrs,
                    meta=self.dataset.meta,
                )

                self.safety_dataset = RLDataSet(
                    episodes=self.safety_episodes,
                    sensitive_attrs=self.safety_sensitive_attrs,
                    meta=self.dataset.meta,
=======

            # Split dataset into candidate and safety datasets.
            (
                self.candidate_features,
                self.safety_features,
                self.candidate_labels,
                self.safety_labels,
                self.candidate_sensitive_attrs,
                self.safety_sensitive_attrs,
                self.n_candidate,
                self.n_safety,
            ) = self.candidate_safety_split(self.spec.frac_data_in_safety)
            self.candidate_dataset = SupervisedDataSet(
                features=self.candidate_features,
                labels=self.candidate_labels,
                sensitive_attrs=self.candidate_sensitive_attrs,
                num_datapoints=self.n_candidate,
                meta=self.dataset.meta,
            )
            self.safety_dataset = SupervisedDataSet(
                features=self.safety_features,
                labels=self.safety_labels,
                sensitive_attrs=self.safety_sensitive_attrs,
                num_datapoints=self.n_safety,
                meta=self.dataset.meta,
            )

            # Warnings.
            if self.n_candidate < 2 or self.n_safety < 2:
                warning_msg = (
                    "Warning: not enough data to " "run the Seldonian algorithm."
>>>>>>> bdedbd2a
                )
            else:
                self.n_candidate = self.candidate_dataset.num_datapoints
                self.n_safety = self.safety_dataset.num_datapoints

            if self.spec.verbose:
                print(f"(Primary) Safety dataset has {self.n_safety} episodes")
                print(f"(Primary) Candidate dataset has {self.n_candidate} episodes")

            # Split any additional datasets that need it
            for pt_constraint_str in self.spec.additional_datasets:
                for base_node in self.spec.additional_datasets[pt_constraint_str]:
                    this_dict = self.spec.additional_datasets[pt_constraint_str][
                        base_node
                    ]
                    if (
                        "candidate_dataset" not in this_dict
                    ):  # there is already a check that safety_dataset must also be present if candidate_dataset present (and vice versa)
                        addl_dataset = this_dict["dataset"]
                        this_batch_size = this_dict.get("batch_size")
                        (
                            addl_candidate_episodes,
                            addl_safety_episodes,
                            addl_candidate_sensitive_attrs,
                            addl_safety_sensitive_attrs,
                            addl_n_candidate,
                            addl_n_safety,
                        ) = self.candidate_safety_split_addl_datasets(
                            self.spec.frac_data_in_safety,
                            addl_dataset,
                            this_batch_size,
                            pt_constraint_str,
                            base_node,
                        )

                        addl_candidate_dataset = RLDataSet(
                            episodes=addl_candidate_episodes,
                            sensitive_attrs=addl_candidate_sensitive_attrs,
                            meta=addl_dataset.meta,
                        )

                        addl_safety_dataset = RLDataSet(
                            episodes=addl_safety_episodes,
                            sensitive_attrs=addl_safety_sensitive_attrs,
                            meta=addl_dataset.meta,
                        )
                        this_dict["candidate_dataset"] = addl_candidate_dataset
                        this_dict["safety_dataset"] = addl_safety_dataset
                        if addl_n_candidate < 2 or addl_n_safety < 2:
                            warning_msg = (
                                "Warning: not enough data to "
                                "run the Seldonian algorithm for additional_dataset:."
                                f"additional_datasets['{pt_constraint_str}']['{base_node}']."
                            )
                            warnings.warn(warning_msg)

        elif self.regime == "custom":
            self.sub_regime = None
            self.model = self.spec.model
            # Split into candidate and safety datasets
            if split_primary_dataset:
                (
                    self.candidate_data,
                    self.safety_data,
                    self.candidate_sensitive_attrs,
                    self.safety_sensitive_attrs,
                    self.n_candidate,
                    self.n_safety,
                ) = self.candidate_safety_split(self.spec.frac_data_in_safety)

                self.candidate_dataset = CustomDataSet(
                    data=self.candidate_data,
                    sensitive_attrs=self.candidate_sensitive_attrs,
                    num_datapoints=self.n_candidate,
                    meta=self.dataset.meta,
                )

<<<<<<< HEAD
                self.safety_dataset = CustomDataSet(
                    data=self.safety_data,
                    sensitive_attrs=self.safety_sensitive_attrs,
                    num_datapoints=self.n_safety,
                    meta=self.dataset.meta,
                )
            else:
                self.n_candidate = self.candidate_dataset.num_datapoints
                self.n_safety = self.safety_dataset.num_datapoints
=======
            if ((self.spec.candidate_dataset is None) or (self.spec.safety_dataset is None)
                    or (self.spec.datasplit_info is None)):
                # Split into candidate and safety datasets if not done already in spec.
                (
                    self.candidate_episodes,
                    self.safety_episodes,
                    self.candidate_sensitive_attrs,
                    self.safety_sensitive_attrs,
                    self.n_candidate,
                    self.n_safety,
                ) = self.candidate_safety_split(self.spec.frac_data_in_safety)

            self.candidate_dataset = RLDataSet(
                episodes=self.candidate_episodes,
                sensitive_attrs=self.candidate_sensitive_attrs,
                meta=self.dataset.meta,
            )
>>>>>>> bdedbd2a

            if self.spec.verbose:
                print(f"Safety dataset has {self.n_safety} datapoints")
                print(f"Candidate dataset has {self.n_candidate} datapoints")

            # Split any additional datasets that need it
            for pt_constraint_str in self.spec.additional_datasets:
                for base_node in self.spec.additional_datasets[pt_constraint_str]:
                    this_dict = self.spec.additional_datasets[pt_constraint_str][
                        base_node
                    ]

                    if "candidate_dataset" not in this_dict:
                        this_batch_size = this_dict.get("batch_size")
                        addl_dataset = this_dict["dataset"]
                        (
                            addl_candidate_data,
                            addl_safety_data,
                            addl_candidate_sensitive_attrs,
                            addl_safety_sensitive_attrs,
                            addl_n_candidate,
                            addl_n_safety,
                        ) = self.candidate_safety_split_addl_datasets(
                            self.spec.frac_data_in_safety,
                            addl_dataset,
                            this_batch_size,
                            pt_constraint_str,
                            base_node,
                        )

                        addl_candidate_dataset = CustomDataSet(
                            data=addl_candidate_data,
                            sensitive_attrs=addl_candidate_sensitive_attrs,
                            num_datapoints=addl_n_candidate,
                            meta=addl_dataset.meta,
                        )

                        addl_safety_dataset = CustomDataSet(
                            data=addl_safety_data,
                            sensitive_attrs=addl_safety_sensitive_attrs,
                            num_datapoints=addl_n_safety,
                            meta=addl_dataset.meta,
                        )
                        this_dict["candidate_dataset"] = addl_candidate_dataset
                        this_dict["safety_dataset"] = addl_safety_dataset
                        if addl_n_candidate < 2 or addl_n_safety < 2:
                            warning_msg = (
                                "Warning: not enough data to "
                                "run the Seldonian algorithm for additional_dataset:."
                                f"additional_datasets['{pt_constraint_str}']['{base_node}']."
                            )
                            warnings.warn(warning_msg)

        if self.n_candidate < 2 or self.n_safety < 2:
            warning_msg = "Warning: not enough data to " "run the Seldonian algorithm."
            warnings.warn(warning_msg)

<<<<<<< HEAD
        if self.spec.primary_objective is None:
            if self.regime == "reinforcement_learning":
                self.spec.primary_objective = objectives.IS_estimate
            elif self.regime == "supervised_learning":
                if self.spec.sub_regime in ["classification", "binary_classification"]:
                    self.spec.primary_objective = objectives.binary_logistic_loss
                elif self.spec.sub_regime == "multiclass_classification":
                    self.spec.primary_objective = objectives.multiclass_logistic_loss
                elif self.spec.sub_regime == "regression":
                    self.spec.primary_objective = objectives.Mean_Squared_Error
            elif self.regime == "custom":
                raise RuntimeError(
                    "Primary objective must be specified when regime='custom'"
                )

    def candidate_safety_split_addl_datasets(
        self, frac_data_in_safety, addl_dataset, batch_size, constraint_str, base_node
    ):
        """Split dataset into candidate and safety sets. Regime-agnostic.

        :param frac_data_in_safety: Fraction of data used in safety test.
                The remaining fraction will be used in candidate selection
        :param addl_dataset: The dataset to split
        :param batch_size: The batch size provided by the user (may be None)
        :param constraint_str: The constraint string for the parse tree for which
            this additional dataset is to be used.
        :param base_node: The base node within the constraint string for which
            this additional dataset is to be used.
        :return: For supervised_learning: F_c,F_s,L_c,L_s,S_c,S_s, n_candidate, n_safety
                where F=features, L=labels, S=sensitive attributes
                For reinforcement learning: E_c, E_s, S_c, S_s, n_candidate, n_safety
                where E=episodes, S=sensitive attributes
                For custom regime: D_c,D_s,S_c,S_s, n_candidate, n_safety
                where D=data, S=sensitive attributes
        """
        n_points_tot = addl_dataset.num_datapoints
        n_candidate = int(round(n_points_tot * (1.0 - frac_data_in_safety)))
        if batch_size != None and batch_size > n_candidate:
            raise RuntimeError(
                f"additional_datasets['{constraint_str}']['{base_node}']['batch_size'] = {batch_size}, "
                f"which is larger than the number of data points in the candidate dataset: {n_candidate} "
                "after splitting."
            )
        n_safety = n_points_tot - n_candidate

        if self.regime == "supervised_learning":
            # Split features
            if type(addl_dataset.features) == list:
                F_c = [x[:n_candidate] for x in addl_dataset.features]
                F_s = [x[n_candidate:] for x in addl_dataset.features]
            else:
                F_c = addl_dataset.features[:n_candidate]
                F_s = addl_dataset.features[n_candidate:]
            # Split labels - must be numpy array
            L_c = addl_dataset.labels[:n_candidate]
            L_s = addl_dataset.labels[n_candidate:]

            # Split sensitive attributes - must be numpy array
            S_c = addl_dataset.sensitive_attrs[:n_candidate]
            S_s = addl_dataset.sensitive_attrs[n_candidate:]
            return F_c, F_s, L_c, L_s, S_c, S_s, n_candidate, n_safety

        elif self.regime == "reinforcement_learning":
            # Split episodes
            E_c = addl_dataset.episodes[0:n_candidate]
            E_s = addl_dataset.episodes[n_candidate:]

            # Split sensitive attributes - must be numpy array
            S_c = addl_dataset.sensitive_attrs[:n_candidate]
            S_s = addl_dataset.sensitive_attrs[n_candidate:]
            return E_c, E_s, S_c, S_s, n_candidate, n_safety

        elif self.regime == "custom":
            # Split data
            D_c = addl_dataset.data[:n_candidate]
            D_s = addl_dataset.data[n_candidate:]

            # Split sensitive attributes
            S_c = addl_dataset.sensitive_attrs[:n_candidate]
            S_s = addl_dataset.sensitive_attrs[n_candidate:]
            return D_c, D_s, S_c, S_s, n_candidate, n_safety
        else:
            raise NotImplementedError(f"{self.regime} is not a supported regime")
=======
        else:
            # Load datasplit and datasplit information from the spec.
            self.candidate_dataset = self.spec.candidate_dataset
            self.safety_dataset = self.spec.safety_dataset
            self.candidate_episodes = self.spec.datasplit_info["candidate_episodes"]
            self.safety_episodes = self.spec.datasplit_info["safety_episodes"]
            self.candidate_sensitive_attrs = self.spec.datasplit_info["candidate_sensitive_attrs"]
            self.safety_sensitive_attrs = self.spec.datasplit_info["safety_sensitive_attrs"]
            self.n_candidate = self.spec.datasplit_info["n_candidate"]
            self.n_safety = self.spec.datasplit_info["n_safety"]

>>>>>>> bdedbd2a

    def candidate_safety_split(self, frac_data_in_safety):
        """Split dataset into candidate and safety sets. Regime-agnostic.

        :param frac_data_in_safety: Fraction of data used in safety test.
                The remaining fraction will be used in candidate selection

         :return: For supervised_learning: F_c,F_s,L_c,L_s,S_c,S_s, n_candidate, n_safety
                where F=features, L=labels, S=sensitive attributes
                For reinforcement learning: E_c, E_s, S_c, S_s, n_candidate, n_safety
                where E=episodes, S=sensitive attributes
                For custom regime: D_c,D_s,S_c,S_s, n_candidate, n_safety
                where D=data, S=sensitive attributes
        """
        n_points_tot = self.dataset.num_datapoints
        n_candidate = int(round(n_points_tot * (1.0 - frac_data_in_safety)))
        n_safety = n_points_tot - n_candidate

        if self.regime == "supervised_learning":
            # Split features
            if type(self.dataset.features) == list:
                F_c = [x[:n_candidate] for x in self.dataset.features]
                F_s = [x[n_candidate:] for x in self.dataset.features]
            else:
                F_c = self.dataset.features[:n_candidate]
                F_s = self.dataset.features[n_candidate:]
            # Split labels - must be numpy array
            L_c = self.dataset.labels[:n_candidate]
            L_s = self.dataset.labels[n_candidate:]

            # Split sensitive attributes - must be numpy array
            S_c = self.dataset.sensitive_attrs[:n_candidate]
            S_s = self.dataset.sensitive_attrs[n_candidate:]
            return F_c, F_s, L_c, L_s, S_c, S_s, n_candidate, n_safety

        elif self.regime == "reinforcement_learning":
            # Split episodes
            E_c = self.dataset.episodes[0:n_candidate]
            E_s = self.dataset.episodes[n_candidate:]

            # Split sensitive attributes - must be numpy array
            S_c = self.dataset.sensitive_attrs[:n_candidate]
            S_s = self.dataset.sensitive_attrs[n_candidate:]
            return E_c, E_s, S_c, S_s, n_candidate, n_safety

        elif self.regime == "custom":
            # Split data
            D_c = self.dataset.data[:n_candidate]
            D_s = self.dataset.data[n_candidate:]

            # Split sensitive attributes
            S_c = self.dataset.sensitive_attrs[:n_candidate]
            S_s = self.dataset.sensitive_attrs[n_candidate:]
            return D_c, D_s, S_c, S_s, n_candidate, n_safety
        else:
            raise NotImplementedError(f"{self.regime} is not a supported regime")

    def candidate_selection(self, write_logfile=False):
        """Create the candidate selection object

        :param write_logfile: Whether to write out a pickle file
                containing details of candidate selection
        """
        cs_kwargs = dict(
            model=self.model,
            candidate_dataset=self.candidate_dataset,
            n_safety=self.n_safety,
            parse_trees=self.parse_trees,
            primary_objective=self.spec.primary_objective,
            optimization_technique=self.spec.optimization_technique,
            optimizer=self.spec.optimizer,
            initial_solution=self.initial_solution,
            regime=self.regime,
            write_logfile=write_logfile,
            additional_datasets=self.spec.additional_datasets,
        )

        cs = CandidateSelection(**cs_kwargs, **self.spec.regularization_hyperparams)

        return cs

    def safety_test(self):
        """Create the safety test object"""
        st_kwargs = dict(
            safety_dataset=self.safety_dataset,
            model=self.model,
            parse_trees=self.spec.parse_trees,
            regime=self.regime,
            additional_datasets=self.spec.additional_datasets,
        )

        st = SafetyTest(**st_kwargs)
        return st

    def set_initial_solution(self, verbose=False):
        if self.regime == "supervised_learning":
            needs_init_sol = False
            if self.spec.initial_solution_fn is not None:
                if verbose:
                    print("Attempting to use initial solution function")
                try:
                    self.initial_solution = self.spec.initial_solution_fn(
                        self.model,
                        self.candidate_dataset.features,
                        self.candidate_dataset.labels,
                    )
                except:
                    if verbose:
                        print(
                            "initial_solution_fn() failed. Falling back to default initial solution"
                        )
                    needs_init_sol = True
            else:
                needs_init_sol = True

            if needs_init_sol:
                if verbose:
                    print(
                        "Attempting to initialize with a zeros matrix "
                        " of the correct shape"
                    )
                n_features = self.candidate_dataset.n_features
                if self.model.has_intercept:
                    n_features += 1
                if self.sub_regime == "multiclass_classification":
                    n_classes = len(np.unique(self.candidate_dataset.labels))
                    self.initial_solution = np.zeros((n_features, n_classes))
                else:
                    self.initial_solution = np.zeros(n_features)

        elif self.regime == "reinforcement_learning":
            if self.spec.initial_solution_fn is None:
                if verbose:
                    print(
                        "No initial_solution_fn provided. "
                        "Attempting to get initial weights from policy"
                    )
                self.initial_solution = self.model.policy.get_params()
            else:
                self.initial_solution = self.spec.initial_solution_fn(
                    self.candidate_dataset
                )

        elif self.regime == "custom":
            if self.spec.initial_solution_fn is None:
                raise RuntimeError(
                    "An initial solution function is required for regime='custom'"
                )
            else:
                self.initial_solution = self.spec.initial_solution_fn(
                    self.model, self.candidate_data
                )

        if verbose:
            print("Initial solution: ")
            print(self.initial_solution)

        return self.initial_solution

    def run(self, write_cs_logfile=False, debug=False):
        """
        Runs seldonian algorithm using spec object

        :param write_cs_logfile: Whether to write candidate selection
                log file
        :param debug: Whether to print out debugging info
        :return: (passed_safety, solution). passed_safety
                indicates whether solution found during candidate selection
                passes the safety test. solution is the optimized
                model weights found during candidate selection or 'NSF'.
        :rtype: Tuple
        """
        self.set_initial_solution(
            verbose=debug
        )  # sets self.initial_solution so it can be used in candidate selection
        candidate_solution = self.run_candidate_selection(
            write_logfile=write_cs_logfile, debug=debug
        )

        if type(candidate_solution) == str and candidate_solution == "NSF":
            # can happen if nan or inf appeared in theta during optimization
            solution = "NSF"
            passed_safety = False
            return passed_safety, solution

        # Safety test
        batch_size_safety = self.spec.batch_size_safety
        passed_safety, solution = self.run_safety_test(
            candidate_solution=candidate_solution,
            batch_size_safety=batch_size_safety,
            debug=debug,
        )

        if debug:
            if passed_safety:
                print("Passed safety test with solution:")
                print(solution)
            else:
                print("Failed safety test")

        return passed_safety, solution

    def run_candidate_selection(self, write_logfile=False, debug=False):
        cs = self.candidate_selection(write_logfile=write_logfile)
        candidate_solution = cs.run(
            **self.spec.optimization_hyperparams,
            use_builtin_primary_gradient_fn=self.spec.use_builtin_primary_gradient_fn,
            custom_primary_gradient_fn=self.spec.custom_primary_gradient_fn,
            debug=debug,
        )

        self.cs_has_been_run = True
        self.cs_result = cs.optimization_result
        return candidate_solution

    def run_safety_test(self, candidate_solution, batch_size_safety=None, debug=False):
        """
        Runs safety test using solution from candidate selection
        or some other means

        :param candidate_solution: model weights from candidate selection
                or other process
        :param debug: Whether to print out debugging info
        :return: (passed_safety, solution). passed_safety
                indicates whether solution found during candidate selection
                passes the safety test. solution is the optimized
                model weights found during candidate selection or 'NSF'.
        :rtype: Tuple
        """

        st = self.safety_test()
        passed_safety = st.run(candidate_solution, batch_size_safety=batch_size_safety)
        if not passed_safety:
            solution = "NSF"
        else:
            solution = candidate_solution
        self.st_has_been_run = True
        self.st_result = st.st_result
        return passed_safety, solution

    def get_cs_result(self):
        """Get the dictionary
        returned from running candidate selection
        """
        if not self.cs_has_been_run:
            raise ValueError(
                "Candidate selection has not "
                "been run yet, so result is not available. "
            )
        return self.cs_result

    def get_st_upper_bounds(self):
        """Get the upper bounds on each constraint
        evaluated on the safety data from the last
        time the safety test was run.

        return: upper_bounds_dict, a dictionary where the keys
                are the constraint strings and the values are the
                values of the upper bounds for that constraint
        """
        if not self.st_has_been_run:
            raise ValueError(
                "Safety test has not "
                "been run yet, so upper bounds are not available."
            )
        upper_bounds_dict = {}
        for pt in self.parse_trees:
            cstr = pt.constraint_str
            upper_bounds_dict[cstr] = self.st_result[cstr].root.upper

        return upper_bounds_dict

    def evaluate_primary_objective(self, branch, theta):
        """Get value of the primary objective given model weights,
        theta, on either the candidate selection dataset
        or the safety dataset. This is just a wrapper for
        primary_objective where data is fixed.

        :param branch: 'candidate_selection' or 'safety_test'
        :type branch: str
        :param theta: model weights
        :type theta: numpy.ndarray
        :return: the value of the primary objective
                evaluated for the given branch at the provided
                value of theta
        :rtype: float
        """
        if type(theta) == str and theta == "NSF":
            raise ValueError("Cannot evaluate primary objective because theta='NSF'")

        if branch == "safety_test":
            st = self.safety_test()
            result = st.evaluate_primary_objective(theta, self.spec.primary_objective)

        elif branch == "candidate_selection":
            cs = self.candidate_selection()
            cs.calculate_batches(
                batch_index=0, batch_size=self.candidate_dataset.num_datapoints
            )
            result = cs.evaluate_primary_objective(theta)
        return result

    def get_importance_weights(self, branch, theta):
        """Get the importance weights from the model weights, theta,
        evaluated either on the candidate data or safety data.

        :param branch: 'candidate_selection' or 'safety_test'
        :type branch: str
        :param theta: model weights
        :type theta: numpy.ndarray
        :return: an array of importance weights (floats) the same length as the number of
            episodes in the data (depending on which branch was chosen)
        """

        if type(theta) == str and theta == "NSF":
            raise ValueError("Cannot get importance weights because theta='NSF'")

        if branch == "safety_test":
            st = self.safety_test()
            rho_is = st.get_importance_weights(theta=theta)

        elif branch == "candidate_selection":
            cs = self.candidate_selection()
            rho_is = cs.get_importance_weights(theta=theta)

        return rho_is<|MERGE_RESOLUTION|>--- conflicted
+++ resolved
@@ -76,7 +76,6 @@
         if self.regime == "supervised_learning":
             self.sub_regime = self.spec.sub_regime
             self.model = self.spec.model
-<<<<<<< HEAD
             if split_primary_dataset:
                 # Split into candidate and safety datasets
                 (
@@ -96,6 +95,7 @@
                     sensitive_attrs=self.candidate_sensitive_attrs,
                     num_datapoints=self.n_candidate,
                     meta=self.dataset.meta,
+
                 )
 
                 self.safety_dataset = SupervisedDataSet(
@@ -188,39 +188,6 @@
                     episodes=self.safety_episodes,
                     sensitive_attrs=self.safety_sensitive_attrs,
                     meta=self.dataset.meta,
-=======
-
-            # Split dataset into candidate and safety datasets.
-            (
-                self.candidate_features,
-                self.safety_features,
-                self.candidate_labels,
-                self.safety_labels,
-                self.candidate_sensitive_attrs,
-                self.safety_sensitive_attrs,
-                self.n_candidate,
-                self.n_safety,
-            ) = self.candidate_safety_split(self.spec.frac_data_in_safety)
-            self.candidate_dataset = SupervisedDataSet(
-                features=self.candidate_features,
-                labels=self.candidate_labels,
-                sensitive_attrs=self.candidate_sensitive_attrs,
-                num_datapoints=self.n_candidate,
-                meta=self.dataset.meta,
-            )
-            self.safety_dataset = SupervisedDataSet(
-                features=self.safety_features,
-                labels=self.safety_labels,
-                sensitive_attrs=self.safety_sensitive_attrs,
-                num_datapoints=self.n_safety,
-                meta=self.dataset.meta,
-            )
-
-            # Warnings.
-            if self.n_candidate < 2 or self.n_safety < 2:
-                warning_msg = (
-                    "Warning: not enough data to " "run the Seldonian algorithm."
->>>>>>> bdedbd2a
                 )
             else:
                 self.n_candidate = self.candidate_dataset.num_datapoints
@@ -298,7 +265,6 @@
                     meta=self.dataset.meta,
                 )
 
-<<<<<<< HEAD
                 self.safety_dataset = CustomDataSet(
                     data=self.safety_data,
                     sensitive_attrs=self.safety_sensitive_attrs,
@@ -308,25 +274,6 @@
             else:
                 self.n_candidate = self.candidate_dataset.num_datapoints
                 self.n_safety = self.safety_dataset.num_datapoints
-=======
-            if ((self.spec.candidate_dataset is None) or (self.spec.safety_dataset is None)
-                    or (self.spec.datasplit_info is None)):
-                # Split into candidate and safety datasets if not done already in spec.
-                (
-                    self.candidate_episodes,
-                    self.safety_episodes,
-                    self.candidate_sensitive_attrs,
-                    self.safety_sensitive_attrs,
-                    self.n_candidate,
-                    self.n_safety,
-                ) = self.candidate_safety_split(self.spec.frac_data_in_safety)
-
-            self.candidate_dataset = RLDataSet(
-                episodes=self.candidate_episodes,
-                sensitive_attrs=self.candidate_sensitive_attrs,
-                meta=self.dataset.meta,
-            )
->>>>>>> bdedbd2a
 
             if self.spec.verbose:
                 print(f"Safety dataset has {self.n_safety} datapoints")
@@ -384,7 +331,6 @@
             warning_msg = "Warning: not enough data to " "run the Seldonian algorithm."
             warnings.warn(warning_msg)
 
-<<<<<<< HEAD
         if self.spec.primary_objective is None:
             if self.regime == "reinforcement_learning":
                 self.spec.primary_objective = objectives.IS_estimate
@@ -468,19 +414,6 @@
             return D_c, D_s, S_c, S_s, n_candidate, n_safety
         else:
             raise NotImplementedError(f"{self.regime} is not a supported regime")
-=======
-        else:
-            # Load datasplit and datasplit information from the spec.
-            self.candidate_dataset = self.spec.candidate_dataset
-            self.safety_dataset = self.spec.safety_dataset
-            self.candidate_episodes = self.spec.datasplit_info["candidate_episodes"]
-            self.safety_episodes = self.spec.datasplit_info["safety_episodes"]
-            self.candidate_sensitive_attrs = self.spec.datasplit_info["candidate_sensitive_attrs"]
-            self.safety_sensitive_attrs = self.spec.datasplit_info["safety_sensitive_attrs"]
-            self.n_candidate = self.spec.datasplit_info["n_candidate"]
-            self.n_safety = self.spec.datasplit_info["n_safety"]
-
->>>>>>> bdedbd2a
 
     def candidate_safety_split(self, frac_data_in_safety):
         """Split dataset into candidate and safety sets. Regime-agnostic.
