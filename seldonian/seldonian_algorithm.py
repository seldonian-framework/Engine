""" Module for running Seldonian algorithms """
import copy

from sklearn.model_selection import train_test_split
import autograd.numpy as np   # Thinly-wrapped version of Numpy

import warnings
from seldonian.warnings.custom_warnings import *
from seldonian.dataset import (SupervisedDataSet, RLDataSet)
from seldonian.candidate_selection.candidate_selection import CandidateSelection
from seldonian.safety_test.safety_test import SafetyTest

class SeldonianAlgorithm():
	def __init__(self,spec):
		""" Object for running the Seldonian algorithm and getting 
		introspection into candidate selection and safety test 


		:param spec: The specification object with the complete 
			set of parameters for running the Seldonian algorithm
		:type spec: :py:class:`.Spec` object
		"""
		self.spec = spec
		
		self.dataset = self.spec.dataset
		self.regime = self.dataset.regime
		self.column_names = self.dataset.meta_information

		if self.regime == 'supervised':
			self.model_instance = self.spec.model_class()
			self.candidate_df, self.safety_df = train_test_split(
				self.dataset.df, test_size=self.spec.frac_data_in_safety, 
				shuffle=False)

			self.label_column = self.dataset.label_column
			self.include_sensitive_columns = self.dataset.include_sensitive_columns
			self.include_intercept_term = self.dataset.include_intercept_term
			self.sensitive_column_names = self.dataset.sensitive_column_names

			# Create candidate and safety datasets
			self.candidate_dataset = SupervisedDataSet(
				self.candidate_df,meta_information=self.column_names,
				sensitive_column_names=self.sensitive_column_names,
				include_sensitive_columns=self.include_sensitive_columns,
				include_intercept_term=self.include_intercept_term,
				label_column=self.label_column)

			self.safety_dataset = SupervisedDataSet(
				self.safety_df,meta_information=self.column_names,
				sensitive_column_names=self.sensitive_column_names,
				include_sensitive_columns=self.include_sensitive_columns,
				include_intercept_term=self.include_intercept_term,
				label_column=self.label_column)
			
<<<<<<< HEAD
			self.n_candidate = len(self.candidate_df)
			self.n_safety = len(self.safety_df)

			if self.n_candidate < 2 or self.n_safety < 2:
				warning_msg = (
					"Warning: not enough data to "
					"run the Seldonian algorithm.")
				warnings.warn(warning_msg)

			# Set up initial solution
			self.initial_solution_fn = self.spec.initial_solution_fn

			self.candidate_labels = self.candidate_df[self.label_column]
			self.candidate_features = self.candidate_df.loc[:,
				self.candidate_df.columns != self.label_column]

			if not self.include_sensitive_columns:
				self.candidate_features = self.candidate_features.drop(
					columns=self.sensitive_column_names)
		
			if self.include_intercept_term:
				self.candidate_features.insert(0,'offset',1.0) # inserts a column of 1's

			try: 
				self.initial_solution = self.initial_solution_fn(
					self.candidate_features,self.candidate_labels)
			except Exception as e: 
				warning_msg = (
					"Warning: initial solution function failed with this error:"
					f" {e}")
				warnings.warn(warning_msg)
				self.initial_solution = np.random.normal(
					loc=0.0,scale=1.0,size=(self.candidate_features.shape[1])
					)
			print("Initial solution: ")
			print(self.initial_solution)

		elif self.regime == 'RL':
			self.RL_environment_obj = self.spec.RL_environment_obj
			self.normalize_returns = self.spec.normalize_returns

			self.model_instance = self.spec.model_class(self.RL_environment_obj)
			episodes = self.spec.dataset.episodes
			# Create candidate and safety datasets
			n_episodes = len(episodes)
			# For candidate take first 1.0-frac_data_in_safety fraction
			# and for safety take remaining
			self.n_candidate = int(round(n_episodes*(1.0-self.spec.frac_data_in_safety)))
			self.n_safety = n_episodes - self.n_candidate
			candidate_episodes = episodes[0:self.n_candidate]
			safety_episodes = episodes[self.n_candidate:]

			self.candidate_dataset = RLDataSet(
				episodes=candidate_episodes,
				meta_information=self.column_names)

			self.safety_dataset = RLDataSet(
				episodes=safety_episodes,
				meta_information=self.column_names)
			# assert len(safety_df) == n_safety
			print(f"Safety dataset has {self.n_safety} episodes")
			print(f"Candidate dataset has {self.n_candidate} episodes")

			# initial solution
			self.initial_solution = self.RL_environment_obj.initial_weights
=======
		cs_kwargs = dict(
			model=model_instance,
			candidate_dataset=candidate_dataset,
			n_safety=n_safety,
			parse_trees=spec.parse_trees,
			primary_objective=spec.primary_objective,
			optimization_technique=spec.optimization_technique,
			optimizer=spec.optimizer,
			initial_solution=initial_solution,
			regime=regime,)

		st_kwargs = dict(
			dataset=safety_dataset,
			model=model_instance,parse_trees=spec.parse_trees,
			regime=regime,
			)


	elif regime == 'RL':
		RL_environment_obj = spec.RL_environment_obj
		print("Type: ", RL_environment_obj)
		normalize_returns = spec.normalize_returns

		RL_agent_obj = spec.RL_agent_obj
		RL_evaluator = spec.RL_evaluator

		print(type(RL_agent_obj))
		print(type(RL_evaluator))

		model_instance = spec.model_class(RL_agent_obj, RL_environment_obj, RL_evaluator)



		episodes = spec.dataset.episodes
		# Create candidate and safety datasets
		n_episodes = len(episodes)
		# For candidate take first 1.0-frac_data_in_safety fraction
		# and for safety take remaining
		n_candidate = int(round(n_episodes*(1.0-spec.frac_data_in_safety)))
		n_safety = n_episodes - n_candidate
		candidate_episodes = episodes[0:n_candidate]
		safety_episodes = episodes[n_candidate:]


		candidate_dataset = RLDataSet(
			episodes=candidate_episodes,
			meta_information=column_names)

		safety_dataset = RLDataSet(
			episodes=safety_episodes,
			meta_information=column_names)
		# assert len(safety_df) == n_safety
		print(f"Safety dataset has {n_safety} episodes")
		print(f"Candidate dataset has {n_candidate} episodes")
		
		# initial solution
		initial_solution = RL_agent_obj.get_params()

		cs_kwargs = dict(
			model=model_instance,
			candidate_dataset=candidate_dataset,
			n_safety=n_safety,
			parse_trees=spec.parse_trees,
			primary_objective=spec.primary_objective,
			optimization_technique=spec.optimization_technique,
			optimizer=spec.optimizer,
			initial_solution=initial_solution,
			regime=regime,
			gamma=RL_environment_obj.gamma,
			normalize_returns=normalize_returns
			)

		if normalize_returns:
			cs_kwargs['min_return']=RL_environment_obj.min_return
			cs_kwargs['max_return']=RL_environment_obj.max_return
>>>>>>> c67512ca
			
	def candidate_selection(self):
		""" Creat the candidate selection object """
		if self.regime == 'supervised':
			cs_kwargs = dict(
				model=self.model_instance,
				candidate_dataset=self.candidate_dataset,
				n_safety=self.n_safety,
				parse_trees=self.spec.parse_trees,
				primary_objective=self.spec.primary_objective,
				optimization_technique=self.spec.optimization_technique,
				optimizer=self.spec.optimizer,
				initial_solution=self.initial_solution,
				regime=self.regime)
		elif self.regime == 'RL':
			cs_kwargs = dict(
				model=self.model_instance,
				candidate_dataset=self.candidate_dataset,
				n_safety=self.n_safety,
				parse_trees=self.spec.parse_trees,
				primary_objective=self.spec.primary_objective,
				optimization_technique=self.spec.optimization_technique,
				optimizer=self.spec.optimizer,
				initial_solution=self.initial_solution,
				regime=self.regime,
				gamma=self.RL_environment_obj.gamma,
				normalize_returns=self.normalize_returns
				)

			if self.normalize_returns:
				cs_kwargs['min_return']=self.RL_environment_obj.min_return
				cs_kwargs['max_return']=self.RL_environment_obj.max_return

		cs = CandidateSelection(**cs_kwargs,**self.spec.regularization_hyperparams,
			write_logfile=True)

		return cs

	def safety_test(self):
		""" Create the safety test object """
		if self.regime == 'supervised':
			st_kwargs = dict(
				safety_dataset=self.safety_dataset,
				model=self.model_instance,parse_trees=self.spec.parse_trees,
				regime=self.regime,
				)	
		elif self.regime == 'RL':
			st_kwargs = dict(
				safety_dataset=self.safety_dataset,
				model=self.model_instance,parse_trees=self.spec.parse_trees,
				gamma=self.RL_environment_obj.gamma,
				regime=self.regime,
				normalize_returns=self.normalize_returns
				)

			if self.normalize_returns:
				st_kwargs['min_return']=self.RL_environment_obj.min_return
				st_kwargs['max_return']=self.RL_environment_obj.max_return
		
		st = SafetyTest(**st_kwargs)
		return st

	def run(self):
		"""
		Runs seldonian algorithm using spec object

		:return: (passed_safety, solution). passed_safety 
			indicates whether solution found during candidate selection
			passes the safety test. solution is the optimized
			model weights found during candidate selection or 'NSF'.
		:rtype: Tuple 
			
		"""
			
		cs = self.candidate_selection()
		solution = cs.run(**self.spec.optimization_hyperparams,
			use_builtin_primary_gradient_fn=self.spec.use_builtin_primary_gradient_fn,
			custom_primary_gradient_fn=self.spec.custom_primary_gradient_fn)
		
		NSF=False
		if type(solution) == str and solution == 'NSF':
			NSF = True

		if NSF:
			passed_safety=False
		else:
			# Safety test
			st = self.safety_test()
			passed_safety = st.run(solution,
				bound_method=self.spec.bound_method)
		
		return passed_safety, solution

	def evaluate_primary_objective(self,branch,theta):
		""" Get value of the primary objective given model weights,
		theta, on either the candidate selection dataset 
		or the safety dataset. This is just a wrapper for
		primary_objective where data is fixed.

		:param branch: 'candidate_selection' or 'safety_test'
		:type branch: str

		:param theta: model weights
		:type theta: numpy.ndarray

		:return: result, the value of the primary objective 
			evaluated for the given branch at the provided
			value of theta
		:rtype: float
		"""
		
		if branch == 'safety_test':
			st = self.safety_test()
			result = st.evaluate_primary_objective(theta,
				self.spec.primary_objective)
			
		elif branch == 'candidate_selection':
			cs = self.candidate_selection()
			result = cs.evaluate_primary_objective(theta)
		return result<|MERGE_RESOLUTION|>--- conflicted
+++ resolved
@@ -52,7 +52,6 @@
 				include_intercept_term=self.include_intercept_term,
 				label_column=self.label_column)
 			
-<<<<<<< HEAD
 			self.n_candidate = len(self.candidate_df)
 			self.n_safety = len(self.safety_df)
 
@@ -94,7 +93,12 @@
 			self.RL_environment_obj = self.spec.RL_environment_obj
 			self.normalize_returns = self.spec.normalize_returns
 
-			self.model_instance = self.spec.model_class(self.RL_environment_obj)
+			self.RL_agent_obj = self.spec.RL_agent_obj
+			self.RL_evaluator = self.spec.RL_evaluator
+
+			self.model_instance = self.spec.model_class(
+				self.RL_agent_obj, self.RL_environment_obj, self.RL_evaluator)
+
 			episodes = self.spec.dataset.episodes
 			# Create candidate and safety datasets
 			n_episodes = len(episodes)
@@ -115,86 +119,27 @@
 			# assert len(safety_df) == n_safety
 			print(f"Safety dataset has {self.n_safety} episodes")
 			print(f"Candidate dataset has {self.n_candidate} episodes")
-
+			
 			# initial solution
-			self.initial_solution = self.RL_environment_obj.initial_weights
-=======
-		cs_kwargs = dict(
-			model=model_instance,
-			candidate_dataset=candidate_dataset,
-			n_safety=n_safety,
-			parse_trees=spec.parse_trees,
-			primary_objective=spec.primary_objective,
-			optimization_technique=spec.optimization_technique,
-			optimizer=spec.optimizer,
-			initial_solution=initial_solution,
-			regime=regime,)
-
-		st_kwargs = dict(
-			dataset=safety_dataset,
-			model=model_instance,parse_trees=spec.parse_trees,
-			regime=regime,
-			)
-
-
-	elif regime == 'RL':
-		RL_environment_obj = spec.RL_environment_obj
-		print("Type: ", RL_environment_obj)
-		normalize_returns = spec.normalize_returns
-
-		RL_agent_obj = spec.RL_agent_obj
-		RL_evaluator = spec.RL_evaluator
-
-		print(type(RL_agent_obj))
-		print(type(RL_evaluator))
-
-		model_instance = spec.model_class(RL_agent_obj, RL_environment_obj, RL_evaluator)
-
-
-
-		episodes = spec.dataset.episodes
-		# Create candidate and safety datasets
-		n_episodes = len(episodes)
-		# For candidate take first 1.0-frac_data_in_safety fraction
-		# and for safety take remaining
-		n_candidate = int(round(n_episodes*(1.0-spec.frac_data_in_safety)))
-		n_safety = n_episodes - n_candidate
-		candidate_episodes = episodes[0:n_candidate]
-		safety_episodes = episodes[n_candidate:]
-
-
-		candidate_dataset = RLDataSet(
-			episodes=candidate_episodes,
-			meta_information=column_names)
-
-		safety_dataset = RLDataSet(
-			episodes=safety_episodes,
-			meta_information=column_names)
-		# assert len(safety_df) == n_safety
-		print(f"Safety dataset has {n_safety} episodes")
-		print(f"Candidate dataset has {n_candidate} episodes")
-		
-		# initial solution
-		initial_solution = RL_agent_obj.get_params()
-
-		cs_kwargs = dict(
-			model=model_instance,
-			candidate_dataset=candidate_dataset,
-			n_safety=n_safety,
-			parse_trees=spec.parse_trees,
-			primary_objective=spec.primary_objective,
-			optimization_technique=spec.optimization_technique,
-			optimizer=spec.optimizer,
-			initial_solution=initial_solution,
-			regime=regime,
-			gamma=RL_environment_obj.gamma,
-			normalize_returns=normalize_returns
-			)
-
-		if normalize_returns:
-			cs_kwargs['min_return']=RL_environment_obj.min_return
-			cs_kwargs['max_return']=RL_environment_obj.max_return
->>>>>>> c67512ca
+			self.initial_solution = self.RL_agent_obj.get_params()
+
+			cs_kwargs = dict(
+				model=self.model_instance,
+				candidate_dataset=self.candidate_dataset,
+				n_safety=self.n_safety,
+				parse_trees=self.spec.parse_trees,
+				primary_objective=self.spec.primary_objective,
+				optimization_technique=self.spec.optimization_technique,
+				optimizer=self.spec.optimizer,
+				initial_solution=self.initial_solution,
+				regime=self.regime,
+				gamma=self.RL_environment_obj.gamma,
+				normalize_returns=self.normalize_returns
+				)
+
+			if self.normalize_returns:
+				cs_kwargs['min_return']=self.RL_environment_obj.min_return
+				cs_kwargs['max_return']=self.RL_environment_obj.max_return
 			
 	def candidate_selection(self):
 		""" Creat the candidate selection object """
