""" Objective functions """

import autograd.numpy as np  # Thinly-wrapped version of Numpy
import math

from seldonian.utils.stats_utils import (weighted_sum_gamma,
    custom_cumprod, stability_const)

""" Convenience functions """

def batcher(func, N, batch_size, num_batches):
    """Calls function func num_batches times,
    batching up the inputs.

    :param func: The function you want to call
    :param N: The total number of datapoints
    :type N: int
    :param batch_size: The size of each batch
    :type batch_size: int
    :param num_batches: The number of batches
    :type num_batches: int

    :return: A wrapper function that does the actual function calls
    """
    def wrapper(*args, **kw):
        regime = kw["regime"]
        model = args[0]
        theta = args[1]
        if regime == "supervised_learning":
            features = args[2]
            labels = args[3]
        elif regime == "reinforcement_learning":
            episodes = args[2]
            weighted_returns = kw["weighted_returns"]
        if num_batches > 1:
            res = np.zeros(N)
            batch_start = 0
            for i in range(num_batches):
                batch_end = batch_start + batch_size
                if regime == "supervised_learning":
                    if type(features) == list:
                        features_batch = [x[batch_start:batch_end] for x in features]
                    else:
                        features_batch = features[batch_start:batch_end]

                    labels_batch = labels[batch_start:batch_end]
                    batch_args = [model, theta, features_batch, labels_batch]

                elif regime == "reinforcement_learning":
                    episodes_batch = episodes[batch_start:batch_end]
                    weighted_returns_batch = weighted_returns[batch_start:batch_end]
                    batch_args = [model, theta, episodes_batch, weighted_returns_batch]

                res[batch_start:batch_end] = func(*batch_args, **kw)

                batch_start = batch_end
        else:
            res = func(*args, **kw)
        return res

    return wrapper


def _setup_params_for_stat_funcs(model, theta, data_dict, sub_regime, **kwargs):
    """Set up the args,kwargs to pass to the 
    zhat functions.
    
    :param model: SeldonianModel instance
    :param theta: The parameter weights
    :type theta: numpy ndarray
    :param data_dict: Contains the features and labels
    :type data_dict: dict
    :param sub_regime: The specific type of ML problem, e.g. "classification"
    :type sub_regime: str

    :return: (args, msr_func_kwargs, num_datapoints), 
        a tuple consisting of positional arguments (args), 
        keyword arguments (msr_func_kwargs) and the total
        number of datapoints to consider (num_datapoints).
    """
    regime = kwargs["regime"]
    dataset = kwargs["dataset"]
    msr_func_kwargs = {"regime": regime}
    
    if regime == "supervised_learning":
        num_datapoints = len(data_dict["labels"])
        args = [model, theta, data_dict["features"], data_dict["labels"]]
        sub_regime = dataset.meta.sub_regime
        msr_func_kwargs["sub_regime"] = sub_regime
        if "class_index" in kwargs:
            msr_func_kwargs["class_index"] = kwargs["class_index"]
        if "cm_true_index" in kwargs:
            msr_func_kwargs["l_i"] = kwargs["cm_true_index"]
        if "cm_pred_index" in kwargs:
            msr_func_kwargs["l_k"] = kwargs["cm_pred_index"]

    elif regime == "reinforcement_learning":
        episodes = data_dict["episodes"]
        num_datapoints = len(episodes)
        msr_func_kwargs["weighted_returns"] = data_dict["weighted_returns"]
        args = [model, theta, episodes]

    return args,msr_func_kwargs,num_datapoints


def sample_from_statistic(model, statistic_name, theta, data_dict, **kwargs):
    """Calculate a statistical function for each observation
    in the sample.

    :param model: SeldonianModel instance
    :param statistic_name: The name of the statistic to evaluate
    :type statistic_name: str, e.g. 'FPR'
    :param theta: The parameter weights
    :type theta: numpy ndarray
    :param data_dict: Contains the features and labels
    :type data_dict: dict

    :return: The evaluated statistic for each observation in the sample
    :rtype: numpy ndarray(float)
    """
    branch = kwargs["branch"]
    regime = kwargs["regime"]
    sub_regime = kwargs["dataset"].meta.sub_regime
    
    (
        args,
        msr_func_kwargs,
        num_datapoints
    ) = _setup_params_for_stat_funcs(
        model=model,
        theta=theta, 
        data_dict=data_dict,
        sub_regime=sub_regime,
        **kwargs
    )

    msr_func = measure_function_vector_mapper[statistic_name]

    if branch == "candidate_selection":
        return msr_func(*args, **msr_func_kwargs)

    elif branch == "safety_test":
        if "batch_size_safety" in kwargs:
            if kwargs["batch_size_safety"] is None:
                batch_size_safety = num_datapoints
                num_batches = 1
            else:
                batch_size_safety = kwargs["batch_size_safety"]
                num_batches = math.ceil(num_datapoints / batch_size_safety)

        else:
            batch_size_safety = num_datapoints
            num_batches = 1
        return batcher(
            msr_func, N=num_datapoints, batch_size=batch_size_safety, num_batches=num_batches
        )(*args, **msr_func_kwargs)


def evaluate_statistic(model, statistic_name, theta, data_dict, **kwargs):
    """Evaluate the mean of a statistical function over the whole sample provided.

    :param model: SeldonianModel instance
    :param statistic_name: The name of the statistic to evaluate
    :type statistic_name: str, e.g. 'FPR' for false positive rate
    :param theta: The parameter weights
    :type theta: numpy ndarray
    :param data_dict: Contains the features and labels
    :type data_dict: dict

    :return: The evaluated statistic over the whole sample
    :rtype: float
    """
    branch = kwargs["branch"]
    regime = kwargs["regime"]
    sub_regime = kwargs["dataset"].meta.sub_regime
    
    (
        args,
        msr_func_kwargs,
        num_datapoints
    ) = _setup_params_for_stat_funcs(
        model=model,
        theta=theta, 
        data_dict=data_dict,
        sub_regime=sub_regime,
        **kwargs
    )

    msr_func = measure_function_vector_mapper[statistic_name]

    if branch == "candidate_selection":
        return np.mean(msr_func(*args, **msr_func_kwargs))

    elif branch == "safety_test":
        if "batch_size_safety" in kwargs:
            if kwargs["batch_size_safety"] is None:
                batch_size_safety = num_datapoints
                num_batches = 1
            else:
                batch_size_safety = kwargs["batch_size_safety"]
                num_batches = math.ceil(num_datapoints / batch_size_safety)

        else:
            batch_size_safety = num_datapoints
            num_batches = 1

        return np.mean(
            batcher(
                msr_func,
                N=num_datapoints,
                batch_size=batch_size_safety,
                num_batches=num_batches,
            )(*args, **msr_func_kwargs)
        )


""" Regression zhat functions """

def vector_Squared_Error(model, theta, X, Y, **kwargs):
    """Calculate squared error for each observation
    in the dataset

    :param model: SeldonianModel instance
    :param theta: The parameter weights
    :type theta: numpy ndarray
    :param X: The features
    :type X: numpy ndarray
    :param Y: The labels
    :type Y: numpy ndarray

    :return: vector of mean squared error values
    :rtype: numpy ndarray(float)
    """
    prediction = model.predict(theta, X)
    return pow(prediction - Y, 2)


def vector_Error(model, theta, X, Y, **kwargs):
    """Calculate error (Y_hat - Y) for each observation
    in the dataset

    :param model: SeldonianModel instance
    :param theta: The parameter weights
    :type theta: numpy ndarray
    :param X: The features
    :type X: numpy ndarray
    :param Y: The labels
    :type Y: numpy ndarray

    :return: vector of error values
    :rtype: numpy ndarray(float)
    """
    prediction = model.predict(theta, X)
    return prediction - Y


""" Classification zhat functions """


def vector_Positive_Rate(model, theta, X, Y, **kwargs):
    """
    Calculate positive rate
    for each observation. Meaning depends on whether
    binary or multi-class classification.

    :param model: SeldonianModel instance
    :param theta: The parameter weights
    :type theta: numpy ndarray
    :param X: The features
    :type X: numpy ndarray
    :param Y: The labels
    :type Y: numpy ndarray

    :return: Positive rate for each observation
    :rtype: numpy ndarray(float between 0 and 1)
    """
    if "class_index" in kwargs:
        return _vector_Positive_Rate_multiclass(
            model, theta, X, Y, class_index=kwargs["class_index"]
        )
    else:
        return _vector_Positive_Rate_binary(model, theta, X, Y)


def _vector_Positive_Rate_binary(model, theta, X, Y, **kwargs):
    """
    Calculate positive rate
    for each observation. This is the probability of 
    predicting the positive class.

    :param model: SeldonianModel instance
    :param theta: The parameter weights
    :type theta: numpy ndarray
    :param X: The features
    :type X: numpy ndarray
    :param Y: The labels
    :type Y: numpy ndarray

    :return: Positive rate for each observation
    :rtype: numpy ndarray(float between 0 and 1)
    """
    prediction = model.predict(theta, X)
    return prediction


def _vector_Positive_Rate_multiclass(model, theta, X, Y, class_index, **kwargs):
    """
    Calculate positive rate
    for each observation. This is the probability of 
    predicting class=class_index.

    :param model: SeldonianModel instance
    :param theta: The parameter weights
    :type theta: numpy ndarray
    :param X: The features
    :type X: numpy ndarray
    :param Y: The labels
    :type Y: numpy ndarray
    :param class_index: The index of the class label
    :type class_index: int, 0-indexed

    :return: Positive rate for each observation
    :rtype: numpy ndarray(float between 0 and 1)
    """
    prediction = model.predict(theta, X)
    return prediction[:, class_index]


def vector_Negative_Rate(model, theta, X, Y, **kwargs):
    """
    Calculate negative rate
    for each observation. Meaning depends on whether
    binary or multi-class classification.

    :param model: SeldonianModel instance
    :param theta: The parameter weights
    :type theta: numpy ndarray
    :param X: The features
    :type X: numpy ndarray
    :param Y: The labels
    :type Y: numpy ndarray

    :return: Negative rate for each observation
    :rtype: numpy ndarray(float between 0 and 1)
    """
    if "class_index" in kwargs:
        return _vector_Negative_Rate_multiclass(
            model, theta, X, Y, class_index=kwargs["class_index"]
        )
    else:
        return _vector_Negative_Rate_binary(model, theta, X, Y)


def _vector_Negative_Rate_binary(model, theta, X, Y, **kwargs):
    """
    Calculate negative rate
    for each observation. This is the probability
    of predicting the negative class.

    :param model: SeldonianModel instance
    :param theta: The parameter weights
    :type theta: numpy ndarray
    :param X: The features
    :type X: numpy ndarray
    :param Y: The labels
    :type Y: numpy ndarray

    :return: Negative rate for each observation
    :rtype: numpy ndarray(float between 0 and 1)
    """
    prediction = model.predict(theta, X)
    return 1.0 - prediction


def _vector_Negative_Rate_multiclass(model, theta, X, Y, class_index, **kwargs):
    """
    Calculate negative rate
    for each observation. This is the probability
    of predicting a class other than class_index.

    :param model: SeldonianModel instance
    :param theta: The parameter weights
    :type theta: numpy ndarray
    :param X: The features
    :type X: numpy ndarray
    :param Y: The labels
    :type Y: numpy ndarray
    :param class_index: The index of the class label
    :type class_index: int, 0-indexed

    :return: Negative rate for each observation
    :rtype: numpy ndarray(float between 0 and 1)
    """
    prediction = model.predict(theta, X)
    return 1.0 - prediction[:, class_index]


def vector_False_Positive_Rate(model, theta, X, Y, **kwargs):
    """
    Calculate false positive rate
    for each observation. Meaning depends on whether
    binary or multi-class classification.

    :param model: SeldonianModel instance
    :param theta: The parameter weights
    :type theta: numpy ndarray
    :param X: The features
    :type X: numpy ndarray
    :param Y: The labels
    :type Y: numpy ndarray

    :return: False positive rate for each observation
    :rtype: numpy ndarray(float between 0 and 1)
    """
    if "class_index" in kwargs:
        return _vector_False_Positive_Rate_multiclass(
            model, theta, X, Y, class_index=kwargs["class_index"]
        )
    else:
        return _vector_False_Positive_Rate_binary(model, theta, X, Y)


def _vector_False_Positive_Rate_binary(model, theta, X, Y, **kwargs):
    """
    Calculate false positive rate
    for each observation. This is the probability of predicting
    the positive class when the true label is the negative class.

    :param model: SeldonianModel instance
    :param theta: The parameter weights
    :type theta: numpy ndarray
    :param X: The features
    :type X: numpy ndarray
    :param Y: The labels
    :type Y: numpy ndarray

    :return: False positive rate for each observation
    :rtype: numpy ndarray(float between 0 and 1)
    """
    prediction = model.predict(theta, X)
    neg_mask = Y != 1.0  # this includes false positives and true negatives
    return prediction[neg_mask]


def _vector_False_Positive_Rate_multiclass(model, theta, X, Y, class_index, **kwargs):
    """
    Calculate false positive rate
    for each observation. This is the probability of predicting
    the class=class_index when the true label is any other class.

    :param model: SeldonianModel instance
    :param theta: The parameter weights
    :type theta: numpy ndarray
    :param X: The features
    :type X: numpy ndarray
    :param Y: The labels
    :type Y: numpy ndarray
    :param class_index: The index of the class label
    :type class_index: int, 0-indexed

    :return: False positive rate for each observation
    :rtype: numpy ndarray(float between 0 and 1)
    """
    prediction = model.predict(theta, X)
    other_mask = Y != class_index
    return prediction[:, class_index][other_mask]


def vector_False_Negative_Rate(model, theta, X, Y, **kwargs):
    """
    Calculate false negative rate
    for each observation. Meaning depends on whether
    binary or multi-class classification.

    :param model: SeldonianModel instance
    :param theta: The parameter weights
    :type theta: numpy ndarray
    :param X: The features
    :type X: numpy ndarray
    :param Y: The labels
    :type Y: numpy ndarray

    :return: False negative rate for each observation
    :rtype: numpy ndarray(float between 0 and 1)
    """
    if "class_index" in kwargs:
        return _vector_False_Negative_Rate_multiclass(
            model, theta, X, Y, class_index=kwargs["class_index"]
        )
    else:
        return _vector_False_Negative_Rate_binary(model, theta, X, Y)


def _vector_False_Negative_Rate_binary(model, theta, X, Y, **kwargs):
    """
    Calculate false negative rate
    for each observation. This is the probability of predicting 
    the negative class when the true label was the positive class. 

    :param model: SeldonianModel instance
    :param theta: The parameter weights
    :type theta: numpy ndarray
    :param X: The features
    :type X: numpy ndarray
    :param Y: The labels
    :type Y: numpy ndarray

    :return: False negative rate for each observation
    :rtype: numpy ndarray(float between 0 and 1)
    """
    prediction = model.predict(theta, X)
    pos_mask = Y == 1.0  # this includes false positives and true negatives
    return 1.0 - prediction[pos_mask]


def _vector_False_Negative_Rate_multiclass(model, theta, X, Y, class_index, **kwargs):
    """
    Calculate false negative rate
    for each observation. This is the probability of predicting being
    in any class besides class_index when the true label is class_index

    :param model: SeldonianModel instance
    :param theta: The parameter weights
    :type theta: numpy ndarray
    :param X: The features
    :type X: numpy ndarray
    :param Y: The labels
    :type Y: numpy ndarray
    :param class_index: The index of the class label
    :type class_index: int, 0-indexed

    :return: False negative rate for each observation
    :rtype: numpy ndarray(float between 0 and 1)
    """
    prediction = model.predict(theta, X)
    pos_mask = Y == class_index  # this includes false positives and true negatives
    return (1.0 - prediction[:, class_index])[pos_mask]


def vector_True_Positive_Rate(model, theta, X, Y, **kwargs):
    """
    Calculate true positive rate
    for each observation. Meaning depends on whether
    binary or multi-class classification.

    :param model: SeldonianModel instance
    :param theta: The parameter weights
    :type theta: numpy ndarray
    :param X: The features
    :type X: numpy ndarray
    :param Y: The labels
    :type Y: numpy ndarray

    :return: True positive rate for each observation
    :rtype: numpy ndarray(float between 0 and 1)
    """
    if "class_index" in kwargs:
        return _vector_True_Positive_Rate_multiclass(
            model, theta, X, Y, class_index=kwargs["class_index"]
        )
    else:
        return _vector_True_Positive_Rate_binary(model, theta, X, Y)


def _vector_True_Positive_Rate_binary(model, theta, X, Y, **kwargs):
    """
    Calculate true positive rate
    for each observation. This is the probability of predicting the 
    positive class when the true label is the positive class. 

    :param model: SeldonianModel instance
    :param theta: The parameter weights
    :type theta: numpy ndarray
    :param X: The features
    :type X: numpy ndarray
    :param Y: The labels
    :type Y: numpy ndarray

    :return: True positive rate for each observation
    :rtype: numpy ndarray(float between 0 and 1)
    """
    prediction = model.predict(theta, X)
    pos_mask = Y == 1.0  # this includes false positives and true negatives
    return prediction[pos_mask]


def _vector_True_Positive_Rate_multiclass(model, theta, X, Y, class_index, **kwargs):
    """
    Calculate true positive rate
    for each observation. This is the probability of predicting  
    class=class_index when the true label is class_index.

    :param model: SeldonianModel instance
    :param theta: The parameter weights
    :type theta: numpy ndarray
    :param X: The features
    :type X: numpy ndarray
    :param Y: The labels
    :type Y: numpy ndarray
    :param class_index: The index of the class label
    :type class_index: int, 0-indexed

    :return: True positive rate for each observation
    :rtype: numpy ndarray(float between 0 and 1)
    """
    prediction = model.predict(theta, X)
    pos_mask = Y == class_index  # this includes false positives and true negatives
    return (prediction[:, class_index])[pos_mask]


def vector_True_Negative_Rate(model, theta, X, Y, **kwargs):
    """
    Calculate true negative rate
    for each observation. Meaning depends on whether
    binary or multi-class classification.

    :param model: SeldonianModel instance
    :param theta: The parameter weights
    :type theta: numpy ndarray
    :param X: The features
    :type X: numpy ndarray
    :param Y: The labels
    :type Y: numpy ndarray

    :return: True negative rate for each observation
    :rtype: numpy ndarray(float between 0 and 1)
    """
    if "class_index" in kwargs:
        return _vector_True_Negative_Rate_multiclass(
            model, theta, X, Y, class_index=kwargs["class_index"]
        )
    else:
        return _vector_True_Negative_Rate_binary(model, theta, X, Y)


def _vector_True_Negative_Rate_binary(model, theta, X, Y, **kwargs):
    """
    Calculate true negative rate
    for each observation. This is the probability of predicting
    the negative class when the true label was the negative class.

    :param model: SeldonianModel instance
    :param theta: The parameter weights
    :type theta: numpy ndarray
    :param X: The features
    :type X: numpy ndarray
    :param Y: The labels
    :type Y: numpy ndarray

    :return: True negative rate for each observation
    :rtype: numpy ndarray(float between 0 and 1)
    """
    prediction = model.predict(theta, X)
    neg_mask = Y != 1.0
    return 1.0 - prediction[neg_mask]


def _vector_True_Negative_Rate_multiclass(model, theta, X, Y, class_index, **kwargs):
    """
    Calculate true negative rate
    for each observation. This is the probability 
    of predicting class!=class_index when the true label was not class_index.

    :param model: SeldonianModel instance
    :param theta: The parameter weights
    :type theta: numpy ndarray
    :param X: The features
    :type X: numpy ndarray
    :param Y: The labels
    :type Y: numpy ndarray
    :param class_index: The index of the class label
    :type class_index: int, 0-indexed

    :return: True negative rate for each observation
    :rtype: numpy ndarray(float between 0 and 1)
    """
    prediction = model.predict(theta, X)
    neg_mask = Y != class_index
    return (1.0 - prediction[:, class_index])[neg_mask]


def vector_Error_Rate(model, theta, X, Y, **kwargs):
    """
    Calculate error rate for each observation.
    This is 1 - the probability of predicting the
    correct label.

    :param model: SeldonianModel instance
    :param theta: The parameter weights
    :type theta: numpy ndarray
    :param X: The features
    :type X: numpy ndarray
    :param Y: The labels
    :type Y: numpy ndarray

    :return: Error rate for each observation
    :rtype: numpy ndarray(float between 0 and 1)
    """
    if kwargs["sub_regime"] == "multiclass_classification":
        return _vector_Error_Rate_multiclass(model, theta, X, Y, **kwargs)
    else:
        return _vector_Error_Rate_binary(model, theta, X, Y, **kwargs)


def _vector_Error_Rate_binary(model, theta, X, Y, **kwargs):
    """
    Calculate error rate for each observation.
    This is 1 - the probability of predicting the
    correct label.

    :param model: SeldonianModel instance
    :param theta: The parameter weights
    :type theta: numpy ndarray
    :param X: The features
    :type X: numpy ndarray
    :param Y: The labels
    :type Y: numpy ndarray

    :return: Error rate for each observation
    :rtype: numpy ndarray(float between 0 and 1)
    """
    Y_pred_probs = model.predict(theta, X)
    # Get probabilities of true positives and true negatives
    # Use the vector Y_pred as it already has the true positive
    # probs. Just need to replace the probabilites in the neg mask with 1-prob
    return Y*(1-Y_pred_probs) + (1-Y)*Y_pred_probs


def _vector_Error_Rate_multiclass(model, theta, X, Y, **kwargs):
    """
    Calculate error rate for each observation.
    This is 1 - the probability of predicting the
    correct label.

    :param model: SeldonianModel instance
    :param theta: The parameter weights
    :type theta: numpy ndarray
    :param X: The features
    :type X: numpy ndarray
    :param Y: The labels
    :type Y: numpy ndarray

    :return: Error rate for each observation
    :rtype: numpy ndarray(float between 0 and 1)
    """
    n = len(X)
    Y_pred_probs = model.predict(theta, X)
    return 1.0 - Y_pred_probs[np.arange(n), Y]


def vector_Accuracy(model, theta, X, Y, **kwargs):
    """
    Calculate probabilistic accuracy for each observation.
    This is the probability of predicting the
    correct label, and equivalent to 1 - error rate.

    :param model: SeldonianModel instance
    :param theta: The parameter weights
    :type theta: numpy ndarray
    :param X: The features
    :type X: numpy ndarray
    :param Y: The labels
    :type Y: numpy ndarray

    :return: Error rate for each observation
    :rtype: numpy ndarray(float between 0 and 1)
    """
    if kwargs["sub_regime"] == "multiclass_classification":
        return _vector_Accuracy_multiclass(model, theta, X, Y, **kwargs)
    else:
        return _vector_Accuracy_binary(model, theta, X, Y, **kwargs)


def _vector_Accuracy_binary(model, theta, X, Y, **kwargs):
    """
    Calculate probabilistic accuracy for each observation.
    This is the probability of predicting the
    correct label, and equivalent to 1 - error rate.

    :param model: SeldonianModel instance
    :param theta: The parameter weights
    :type theta: numpy ndarray
    :param X: The features
    :type X: numpy ndarray
    :param Y: The labels
    :type Y: numpy ndarray

    :return: Accuracy for each observation
    :rtype: numpy ndarray(float between 0 and 1)
    """
    Y_pred_probs = model.predict(theta, X)
    return Y*Y_pred_probs + (1-Y)*(1-Y_pred_probs)


def _vector_Accuracy_multiclass(model, theta, X, Y, **kwargs):
    """
    Calculate probabilistic accuracy for each observation.
    This is the probability of predicting the
    correct label, and equivalent to 1 - error rate.

    :param model: SeldonianModel instance
    :param theta: The parameter weights
    :type theta: numpy ndarray
    :param X: The features
    :type X: numpy ndarray
    :param Y: The labels
    :type Y: numpy ndarray

    :return: Accuracy for each observation
    :rtype: numpy ndarray(float between 0 and 1)
    """
    n = len(X)
    Y_pred_probs = model.predict(theta, X)
    return Y_pred_probs[np.arange(n), Y]


def vector_confusion_matrix(model, theta, X, Y, l_i, l_k, **kwargs):
    """
    Get the probability of predicting class label l_k
    if the true class label was l_i. This is the C[l_i,l_k]
    element of the confusion matrix, C. Let:
            i = number of datapoints
            j = number of features (including bias term, if provied)
            k = number of classes

    :param model: SeldonianModel instance
    :param theta: The parameter weights
    :type theta: array of shape (j,k)
    :param X: The features
    :type X: array of shape (i,j)
    :param Y: The labels
    :type Y: array of shape (i,k)
    :param l_i: The index in the confusion matrix
            corresponding to the true label (row)
    :type l_i: int
    :param l_k: The index in the confusion matrix
            corresponding to the predicted label (column)
    :type l_k: int

    :return: C[l_i,l_k] for each observation
    :rtype: numpy ndarray(float between 0 and 1)
    """
    Y_pred = model.predict(theta, X)  # i x k
    true_mask = Y == l_i  # length i

    N_mask = sum(true_mask)
    res = Y_pred[:, l_k][true_mask]
    return res


""" RL zhat functions """

def vector_IS_estimate(model, theta, episodes, weighted_returns, **kwargs):
    """Calculate the unweighted importance sampling estimate
    on each episodes in the dataframe

    :param model: SeldonianModel instance
    :param theta: The parameter weights
    :type theta: numpy ndarray
    :param episodes: List of episodes
    :param weighted_returns: A pre-calculated list of weighted returns
        from the reward that is present in the constraint

    :return: A vector of IS estimates calculated for each episode
    :rtype: numpy ndarray(float)
    """

    result = []
    for ii, ep in enumerate(episodes):
        pi_news = model.get_probs_from_observations_and_actions(
            theta, ep.observations, ep.actions, ep.action_probs
        )
        pi_ratio_prod = np.prod(pi_news / ep.action_probs)
        result.append(pi_ratio_prod * weighted_returns[ii])

    return np.array(result)


def vector_PDIS_estimate(model, theta, episodes, weighted_returns, **kwargs):
    """Calculate per decision importance sampling estimate
    on each episodes in the dataframe

    :param model: SeldonianModel instance
    :param theta: The parameter weights
    :type theta: numpy ndarray
    :param episodes: List of episodes
    :param weighted_returns: A pre-calculated list of weighted returns
        from the reward that is present in the constraint

    :return: A vector of PDIS estimates calculated for each episode
    :rtype: numpy ndarray(float)
    """

    gamma = model.env_kwargs["gamma"] if "gamma" in model.env_kwargs else 1.0
    PDIS_vector = []
    for ep in episodes:
        discount = np.power(gamma, range(len(ep.rewards)))
        pi_news = model.get_probs_from_observations_and_actions(
            theta, ep.observations, ep.actions, ep.action_probs
        )
        pi_ratios = pi_news / ep.action_probs
        
        # autograd doesn't support np.cumprod
        pi_ratio_prods = custom_cumprod(pi_ratios)

        PDIS_vector.append( np.sum(pi_ratio_prods * discount * ep.rewards) )

    return np.array(PDIS_vector)


<<<<<<< HEAD
def vector_Bounding_box_alternate_return_estimate(model, theta, episodes, weighted_returns, **kwargs):
    """Get the ALTERNATE reward returns for episodes
     whose actions fall within the theta bounding box.
     This function is used for constraints, unlike Bounding_box_estimate()
     which is used for primary objective functions.
=======
def vector_WIS_estimate(model, theta, episodes, weighted_returns, **kwargs):
    """Calculate weighted importance sampling estimate
    on each episodes in the dataframe
>>>>>>> 985f1075

    :param model: SeldonianModel instance
    :param theta: The parameter weights
    :type theta: numpy ndarray
    :param episodes: List of episodes
<<<<<<< HEAD
    :return: A vector of IS estimates calculated for each episode
    :rtype: numpy ndarray(float)
    """
    crmin,crmax,cfmin,cfmax = model.policy.theta2crcf(theta)

    returns_inside_theta_box = []
    for ii, ep in enumerate(episodes):
        cr,cf = ep.actions[0] # behavior policy action
        secondary_return = ep.alt_rewards[0][0]
        # theta is crmin, crmax, cfmin, cfmax
        if (crmin <= cr <= crmax) and (cfmin <= cf <= cfmax):
            returns_inside_theta_box.append(secondary_return)
    n_inside_box = len(returns_inside_theta_box)
    print(f"Have {n_inside_box} episodes inside box")
    return np.array(returns_inside_theta_box)

=======
    :param weighted_returns: A pre-calculated list of weighted returns
        from the reward that is present in the constraint

    :return: A vector of WIS estimates calculated for each episode, 
        such that the mean of this vector will be the WIS estimate.
    :rtype: numpy ndarray(float)
    """
    gamma = model.env_kwargs["gamma"] if "gamma" in model.env_kwargs else 1.0
    n = len(episodes)
    rho_array = []
    for ii, ep in enumerate(episodes):
        # Get pi_new for each timestep in this ep
        pi_news = model.get_probs_from_observations_and_actions(
            theta, ep.observations, ep.actions, ep.action_probs
        )
        rho_array.append(np.prod(pi_news/ep.action_probs))
    rho_array = np.array(rho_array)
    WIS_vector = n*rho_array*weighted_returns/np.sum(rho_array)
    return WIS_vector
>>>>>>> 985f1075

""" Measure function mapper that maps from string that appears in the constraint string to the appropriate function. """

measure_function_vector_mapper = {
    "Mean_Squared_Error": vector_Squared_Error,
    "Mean_Error": vector_Error,
    "PR": vector_Positive_Rate,
    "NR": vector_Negative_Rate,
    "FPR": vector_False_Positive_Rate,
    "FNR": vector_False_Negative_Rate,
    "TPR": vector_True_Positive_Rate,
    "TNR": vector_True_Negative_Rate,
    "ACC": vector_Accuracy,
    "J_pi_new": vector_IS_estimate,
    'J_pi_new_PDIS':vector_PDIS_estimate,
<<<<<<< HEAD
    'J_pi_new_fake':vector_Bounding_box_alternate_return_estimate,
=======
    'J_pi_new_WIS':vector_WIS_estimate,
>>>>>>> 985f1075
}<|MERGE_RESOLUTION|>--- conflicted
+++ resolved
@@ -908,40 +908,14 @@
     return np.array(PDIS_vector)
 
 
-<<<<<<< HEAD
-def vector_Bounding_box_alternate_return_estimate(model, theta, episodes, weighted_returns, **kwargs):
-    """Get the ALTERNATE reward returns for episodes
-     whose actions fall within the theta bounding box.
-     This function is used for constraints, unlike Bounding_box_estimate()
-     which is used for primary objective functions.
-=======
 def vector_WIS_estimate(model, theta, episodes, weighted_returns, **kwargs):
     """Calculate weighted importance sampling estimate
     on each episodes in the dataframe
->>>>>>> 985f1075
 
     :param model: SeldonianModel instance
     :param theta: The parameter weights
     :type theta: numpy ndarray
     :param episodes: List of episodes
-<<<<<<< HEAD
-    :return: A vector of IS estimates calculated for each episode
-    :rtype: numpy ndarray(float)
-    """
-    crmin,crmax,cfmin,cfmax = model.policy.theta2crcf(theta)
-
-    returns_inside_theta_box = []
-    for ii, ep in enumerate(episodes):
-        cr,cf = ep.actions[0] # behavior policy action
-        secondary_return = ep.alt_rewards[0][0]
-        # theta is crmin, crmax, cfmin, cfmax
-        if (crmin <= cr <= crmax) and (cfmin <= cf <= cfmax):
-            returns_inside_theta_box.append(secondary_return)
-    n_inside_box = len(returns_inside_theta_box)
-    print(f"Have {n_inside_box} episodes inside box")
-    return np.array(returns_inside_theta_box)
-
-=======
     :param weighted_returns: A pre-calculated list of weighted returns
         from the reward that is present in the constraint
 
@@ -961,7 +935,26 @@
     rho_array = np.array(rho_array)
     WIS_vector = n*rho_array*weighted_returns/np.sum(rho_array)
     return WIS_vector
->>>>>>> 985f1075
+
+
+def vector_auxiliary_return_US_estimate(model, theta, episodes, weighted_returns, **kwargs):
+    """Get the auxiliary reward returns for episodes
+     whose actions fall within the theta bounding box.
+     This function is used for constraints, unlike Bounding_box_estimate()
+     which is used for primary objective functions.
+    """
+    crmin,crmax,cfmin,cfmax = model.policy.theta2crcf(theta)
+
+    returns_inside_theta_box = []
+    for ii, ep in enumerate(episodes):
+        cr,cf = ep.actions[0] # behavior policy action
+        secondary_return = ep.alt_rewards[0][0]
+        # theta is crmin, crmax, cfmin, cfmax
+        if (crmin <= cr <= crmax) and (cfmin <= cf <= cfmax):
+            returns_inside_theta_box.append(secondary_return)
+    n_inside_box = len(returns_inside_theta_box)
+    return np.array(returns_inside_theta_box)
+
 
 """ Measure function mapper that maps from string that appears in the constraint string to the appropriate function. """
 
@@ -977,9 +970,6 @@
     "ACC": vector_Accuracy,
     "J_pi_new": vector_IS_estimate,
     'J_pi_new_PDIS':vector_PDIS_estimate,
-<<<<<<< HEAD
-    'J_pi_new_fake':vector_Bounding_box_alternate_return_estimate,
-=======
     'J_pi_new_WIS':vector_WIS_estimate,
->>>>>>> 985f1075
+    'J_pi_new_US':vector_auxiliary_return_US_estimate,
 }