--- conflicted
+++ resolved
@@ -759,29 +759,6 @@
 
     return IS_est
 
-
-def vector_IS_estimate(model, theta, episodes, weighted_returns, **kwargs):
-    """Calculate the unweighted importance sampling estimate
-    on each episodes in the dataframe
-
-    :param model: SeldonianModel instance
-    :param theta: The parameter weights
-    :type theta: numpy ndarray
-    :param episodes: List of episodes
-    :return: A vector of IS estimates calculated for each episode
-    :rtype: numpy ndarray(float)
-    """
-
-    result = []
-    for ii, ep in enumerate(episodes):
-        pi_news = model.get_probs_from_observations_and_actions(
-            theta, ep.observations, ep.actions, ep.action_probs
-        )
-        pi_ratio_prod = np.prod(pi_news / ep.action_probs)
-        result.append(pi_ratio_prod * weighted_returns[ii])
-
-    return np.array(result)
-
 def PDIS_estimate(model, theta, episodes, **kwargs)->float:
     """Calculate per decision importance sampling estimate
     on all episodes.
@@ -812,43 +789,42 @@
 
     return PDIS_est
 
-<<<<<<< HEAD
-def vector_PDIS_estimate(model, theta, episodes, weighted_returns, **kwargs):
-    """Calculate per decision importance sampling estimate
-    on each episodes in the dataframe
-=======
 def WIS_estimate(model, theta, episodes, **kwargs):
     """Calculate the weighted importance sampling estimate
     on all episodes. This is: sum(i=0 to n) { rho_i/rhosum} * G_i,
-    where rhosum is sum(j=0 to n) {rho_j} and G_i is the discounted expected return.
->>>>>>> 985f1075
+    where rhosum is sum(j=0 to n) {rho_j} and G_i is the discounted expected primary return.
 
     :param model: SeldonianModel instance
     :param theta: The parameter weights
     :type theta: numpy ndarray
     :param episodes: List of episodes
-<<<<<<< HEAD
-    :return: A vector of PDIS estimates calculated for each episode
-    :rtype: numpy ndarray(float)
-    """
-
-    gamma = model.env_kwargs["gamma"] if "gamma" in model.env_kwargs else 1.0
-    PDIS_vector = []
-    for ep in episodes:
-        discount = np.power(gamma, range(len(ep.rewards)))
+    :return: The IS estimate calculated over all episodes
+    :rtype: float
+    """
+      
+    if "gamma" in model.env_kwargs:
+        gamma = model.env_kwargs["gamma"]
+    else:
+        gamma = 1.0
+    # Calculate the expected returns of the primary reward under the behavior policy 
+    weighted_returns = np.array([
+        weighted_sum_gamma(ep.rewards, gamma=gamma) for ep in episodes
+    ])
+    # Calculate array of rho_j, which are the episode-wise importance weight products
+
+    n = len(episodes)
+    rho_array = []
+    for ii, ep in enumerate(episodes):
+        # Get pi_new for each timestep in this ep
         pi_news = model.get_probs_from_observations_and_actions(
             theta, ep.observations, ep.actions, ep.action_probs
         )
-        pi_ratios = pi_news / ep.action_probs
-        
-        # autograd doesn't support np.cumprod
-        pi_ratio_prods = custom_cumprod(pi_ratios)
-
-        PDIS_vector.append( np.sum(pi_ratio_prods * discount * ep.rewards) )
-
-    return np.array(PDIS_vector)
-
-def Bounding_box_primary_return_estimate(model, theta, episodes, weighted_returns=None, **kwargs):
+        rho_array.append(np.prod(pi_news/ep.action_probs))
+    rho_array = np.array(rho_array)
+    WIS_est = np.sum(rho_array*weighted_returns)/np.sum(rho_array)
+    return WIS_est
+
+def US_estimate(model, theta, episodes, **kwargs):
     """Get the expected return of the PRIMARY reward 
     for behavior episodes whose actions (cr,cf)
     fall within the theta bounding box. 
@@ -870,60 +846,3 @@
             returns_inside_theta_box.append(primary_return)
     f = np.mean(returns_inside_theta_box)
     return f
-
-def Bounding_box_alternate_return_estimate(model, theta, episodes, weighted_returns=None, **kwargs):
-    """Get the expected return of the alternate reward 
-    for behavior episodes whose actions (cr,cf)
-    fall within the theta bounding box 
-
-    :param model: SeldonianModel instance
-    :param theta: The parameter weights
-    :type theta: numpy ndarray
-    :param episodes: List of episodes
-    :return: A vector of IS estimates calculated for each episode
-    :rtype: numpy ndarray(float)
-    """
-    # Rescale theta to be inside the bounding box if outside
-
-    crmin,crmax,cfmin,cfmax = model.policy.theta2crcf(theta)
-
-    returns_inside_theta_box = []
-    for ii, ep in enumerate(episodes):
-        cr_b,cf_b = ep.actions[0] # behavior policy action
-        secondary_return = ep.alt_rewards[0][0] # one alt reward function and one reward per episode
-        if (crmin <= cr_b <= crmax) and (cfmin <= cf_b <= cfmax):
-            returns_inside_theta_box.append(secondary_return)
-
-    return np.mean(returns_inside_theta_box)
-
-
-=======
-    :return: The IS estimate calculated over all episodes
-    :rtype: float
-    """
-      
-    if "gamma" in model.env_kwargs:
-        gamma = model.env_kwargs["gamma"]
-    else:
-        gamma = 1.0
-    # Calculate the expected returns of the primary reward under the behavior policy 
-    weighted_returns = [
-        weighted_sum_gamma(ep.rewards, gamma=gamma) for ep in episodes
-    ]
-    # Calculate the denominator term, sum_j{rho_j}, where rho_j is the sum of all episode-wise importance weight products
-
-    weighted_returns = np.array([
-        weighted_sum_gamma(ep.rewards, gamma=gamma) for ep in episodes
-    ])
-    n = len(episodes)
-    rho_array = []
-    for ii, ep in enumerate(episodes):
-        # Get pi_new for each timestep in this ep
-        pi_news = model.get_probs_from_observations_and_actions(
-            theta, ep.observations, ep.actions, ep.action_probs
-        )
-        rho_array.append(np.prod(pi_news/ep.action_probs))
-    rho_array = np.array(rho_array)
-    WIS_est = np.sum(rho_array*weighted_returns)/np.sum(rho_array)
-    return WIS_est
->>>>>>> 985f1075
