""" Objective functions """

import autograd.numpy as np  # Thinly-wrapped version of Numpy
import math

from seldonian.utils.stats_utils import (weighted_sum_gamma,
    custom_cumprod, stability_const)
from seldonian.models.models import BaseLogisticRegressionModel

""" Regression """

def Mean_Squared_Error(model, theta, X, Y, **kwargs):
    """
    Calculate mean squared error over the whole sample

    :param model: SeldonianModel instance
    :param theta: The parameter weights
    :type theta: numpy ndarray
    :param X: The features
    :type X: numpy ndarray
    :param Y: The labels
    :type Y: numpy ndarray

    :return: Sample mean squared error
    :rtype: float
    """
    n = len(Y)  # Y guaranteed to be a numpy array, X isn't.
    prediction = model.predict(theta, X)  # vector of values
    res = sum(pow(prediction - Y, 2)) / n

    return res


def gradient_Mean_Squared_Error(model, theta, X, Y, **kwargs):
    """Gradient of the mean squared error w.r.t. theta

    :param model: SeldonianModel instance
    :param theta: The parameter weights
    :type theta: numpy ndarray
    :param X: The features
    :type X: numpy ndarray
    :param Y: The labels
    :type Y: numpy ndarray

    :return: vector gradient d(MSE)/dtheta
    :rtype: numpy ndarray
    """
    if type(X) == list:
        raise NotImplementedError(
            "This function is not supported when features are in a list. "
            "Convert features to a numpy array if possible or use autodiff "
            " to get the gradient."
        )
    n = len(Y)
    prediction = model.predict(theta, X)  # vector of values
    err = prediction - Y
    X_withintercept = np.hstack([np.ones((n, 1)), np.array(X)])
    return 2 / n * np.dot(err, X_withintercept)


def Mean_Error(model, theta, X, Y, **kwargs):
    """
    Calculate mean error (y_hat-y) over the whole sample

    :param model: SeldonianModel instance
    :param theta: The parameter weights
    :type theta: numpy ndarray
    :param X: The features
    :type X: numpy ndarray
    :param Y: The labels
    :type Y: numpy ndarray

    :return: Sample mean error
    :rtype: float
    """
    n = len(X)
    prediction = model.predict(theta, X)  # vector of values
    res = sum(prediction - Y) / n
    return res


def gradient_Bounded_Squared_Error(model, theta, X, Y, **kwargs):
    """Analytical gradient of the bounded squared error (BSE)

    :param model: SeldonianModel instance
    :param theta: The parameter weights
    :type theta: numpy ndarray
    :param X: The features
    :type X: numpy ndarray
    :param Y: The labels
    :type Y: numpy ndarray

    :return: d(BSE)/dtheta
    :rtype: numpy ndarray
    """
    n = len(X)
    y_min, y_max = -3, 3
    # Want range of Y_hat to be twice that of Y
    # and want size of interval on either side of Y_min and Y_max
    # to be the same. The unique solution to this is:
    s = 1.5
    y_hat_min = y_min * (1 + s) / 2 + y_max * (1 - s) / 2
    y_hat_max = y_max * (1 + s) / 2 + y_min * (1 - s) / 2

    c1 = y_hat_max - y_hat_min
    c2 = -y_hat_min

    Y_hat = model.predict(theta, X)  # vector of values
    Y_hat_old = (Y_hat - y_hat_min) / (y_hat_max - y_hat_min)
    sig = model._sigmoid(Y_hat_old)

    term1 = Y - (c1 * sig - c2)
    term2 = -c1 * sig * (1 - sig) * X[:, 0]
    s = sum(term1 * term2)
    return -2 / n * s


""" Classification """


def binary_logistic_loss(model, theta, X, Y, **kwargs):
    """Calculate average logistic loss
    over all data points for binary classification

    :param model: SeldonianModel instance
    :param theta: The parameter weights
    :type theta: numpy ndarray
    :param X: The features
    :type X: numpy ndarray
    :param Y: The labels
    :type Y: numpy ndarray

    :return: mean logistic loss
    :rtype: float
    """
    Y_pred = model.predict(theta, X)
    # Add stability constant. This guards against
    # predictions that are 0 or 1, which cause log(Y_pred) or
    # log(1.0-Y_pred) to be nan. If Y==0 and Y_pred == 1,
    # cost will be np.log(1e-15) ~ -34.
    # Similarly if Y==1 and Y_pred == 0.
    # It's a ceiling in the cost function, essentially.
    res = np.mean(
        -Y * np.log(Y_pred + stability_const)
        - (1.0 - Y) * np.log(1.0 - Y_pred + stability_const)
    )
    return res


def gradient_binary_logistic_loss(model, theta, X, Y, **kwargs):
    """Analytical gradient of binary logistic loss w.r.t. theta. 
    This is only appropriate for logistic regression models.

    :param model: SeldonianModel instance
    :param theta: The parameter weights
    :type theta: numpy ndarray
    :param X: The features
    :type X: numpy ndarray
    :param Y: The labels
    :type Y: numpy ndarray

    :return: d(log loss)/dtheta
    :rtype: float
    """
    assert isinstance(model,BaseLogisticRegressionModel)

    h = model.predict(theta, X)
    X_withintercept = np.hstack([np.ones((len(X), 1)), np.array(X)])
    res = (1 / len(X)) * np.dot(X_withintercept.T, (h - Y))
    return res


def multiclass_logistic_loss(model, theta, X, Y, **kwargs):
    """Calculate mean logistic loss
    over all data points for multi-class classification

    :param model: SeldonianModel instance
    :param theta: The parameter weights
    :type theta: numpy ndarray
    :param X: The features
    :type X: numpy ndarray
    :param Y: The labels
    :type Y: numpy ndarray

    :return: logistic loss
    :rtype: float
    """
    # In the multi-class setting, y_pred is an i x k matrix
    # where i is the number of samples and k is the number of classes
    # Each entry is the probability of predicting the kth class
    # for the ith sample. We need to get the probability of predicting
    # the true class for each sample and then take the sum of the
    # logs of that.
    Y_pred = model.predict(theta, X)
    N = len(Y)
    probs_trueclasses = Y_pred[np.arange(N), Y.astype("int")]
    return -1 / N * sum(np.log(probs_trueclasses))


def Positive_Rate(model, theta, X, Y, **kwargs):
    """
    Calculate mean positive rate
    for the whole sample. This has slightly different meanings
    depending on whether we're in binary or multi-class setting.

    :param model: SeldonianModel instance:param model: SeldonianModel instance
    :param theta: The parameter weights
    :type theta: numpy ndarray
    :param X: The features
    :type X: numpy ndarray
    :param Y: The labels
    :type Y: numpy ndarray

    :return: Mean positive rate 
    :rtype: float between 0 and 1
    """
    if "class_index" in kwargs:
        return _Positive_Rate_multiclass(
            model, theta, X, Y, class_index=kwargs["class_index"]
        )
    else:
        return _Positive_Rate_binary(model, theta, X, Y)


def _Positive_Rate_binary(model, theta, X, Y, **kwargs):
    """
    Calculate mean positive rate
    for the whole sample in the binary classification setting.
    This is the mean probability of predicting the positive class.

    :param model: SeldonianModel instance:param model: SeldonianModel instance
    :param theta: The parameter weights
    :type theta: numpy ndarray
    :param X: The features
    :type X: numpy ndarray
    :param Y: The labels
    :type Y: numpy ndarray

    :return: Mean positive rate 
    :rtype: float between 0 and 1
    """
    prediction = model.predict(theta, X)
    return np.sum(prediction) / len(X)  # if all 1s then PR=1.


def _Positive_Rate_multiclass(model, theta, X, Y, class_index, **kwargs):
    """
    Calculate mean positive rate
    for the whole sample in the multi-class classification setting.
    This is the mean probability of predicting class=class_index.

    :param model: SeldonianModel instance:param model: SeldonianModel instance
    :param theta: The parameter weights
    :type theta: numpy ndarray
    :param X: The features
    :type X: numpy ndarray
    :param Y: The labels
    :type Y: numpy ndarray
    :param class_index: The index of the class label
    :type class_index: int, 0-indexed

    :return: Mean positive rate 
    :rtype: float between 0 and 1
    """
    prediction = model.predict(theta, X)
    return np.sum(prediction[:, class_index]) / len(X)  # if all 1s then PR=1.


def Negative_Rate(model, theta, X, Y, **kwargs):
    """
    Calculate mean negative rate
    for the whole sample.
    This has slightly different meanings
    depending on whether we're in binary or multi-class setting.

    :param model: SeldonianModel instance
    :param theta: The parameter weights
    :type theta: numpy ndarray
    :param X: The features
    :type X: numpy ndarray
    :param Y: The labels
    :type Y: numpy ndarray

    :return: Mean negative rate 
    :rtype: float between 0 and 1
    """
    if "class_index" in kwargs:
        return _Negative_Rate_multiclass(
            model, theta, X, Y, class_index=kwargs["class_index"]
        )
    else:
        return _Negative_Rate_binary(model, theta, X, Y)


def _Negative_Rate_binary(model, theta, X, Y, **kwargs):
    """
    Calculate mean negative rate
    for the whole sample.
    This is the mean probability of predicting the negative class.

    :param model: SeldonianModel instance
    :param theta: The parameter weights
    :type theta: numpy ndarray
    :param X: The features
    :type X: numpy ndarray
    :param Y: The labels
    :type Y: numpy ndarray
    
    :return: Mean negative rate 
    :rtype: float between 0 and 1
    """
    prediction = model.predict(theta, X)
    return np.sum(1.0 - prediction) / len(X)  # if all 1s then PR=1.


def _Negative_Rate_multiclass(model, theta, X, Y, class_index, **kwargs):
    """
    Calculate mean negative rate
    for the whole sample.
    This is the mean probability of predicting any class except class_index.

    :param model: SeldonianModel instance
    :param theta: The parameter weights
    :type theta: numpy ndarray
    :param X: The features
    :type X: numpy ndarray
    :param Y: The labels
    :type Y: numpy ndarray
    :param class_index: The index of the class label
    :type class_index: int, 0-indexed
    
    :return: Mean negative rate 
    :rtype: float between 0 and 1
    """
    prediction = model.predict(theta, X)
    return np.sum(1.0 - prediction[:, class_index]) / len(X)


def False_Positive_Rate(model, theta, X, Y, **kwargs):
    """
    Calculate probabilistic mean false positive rate
    over the whole sample. This has slightly different meanings
    depending on binary vs. multi-class setting.

    :param model: SeldonianModel instance
    :param theta: The parameter weights
    :type theta: numpy ndarray
    :param X: The features
    :type X: numpy ndarray
    :param Y: The labels
    :type Y: numpy ndarray

    :return: Average false positive rate
    :rtype: float between 0 and 1
    """
    if "class_index" in kwargs:
        return _False_Positive_Rate_multiclass(
            model, theta, X, Y, class_index=kwargs["class_index"]
        )
    else:
        return _False_Positive_Rate_binary(model, theta, X, Y)


def _False_Positive_Rate_binary(model, theta, X, Y, **kwargs):
    """
    Calculate mean false positive rate
    over the whole sample. This is the mean probability
    of predicting the positive class when the true label
    is the negative class.

    :param model: SeldonianModel instance
    :param theta: The parameter weights
    :type theta: numpy ndarray
    :param X: The features
    :type X: numpy ndarray
    :param Y: The labels
    :type Y: numpy ndarray

    :return: Average false positive rate
    :rtype: float between 0 and 1
    """
    
    prediction = model.predict(theta, X)
    neg_mask = Y != 1.0
    return np.sum(prediction[neg_mask]) / len(X[neg_mask])


def _False_Positive_Rate_multiclass(model, theta, X, Y, class_index, **kwargs):
    """
    Calculate mean false positive rate
    over the whole sample. This is the mean probability of predicting
    class=class_index, subject to the true label being any other class.

    :param model: SeldonianModel instance
    :param theta: The parameter weights
    :type theta: numpy ndarray
    :param X: The features
    :type X: numpy ndarray
    :param Y: The labels
    :type Y: numpy ndarray
    :param class_index: The index of the class label
    :type class_index: int, 0-indexed

    :return: Average false positive rate
    :rtype: float between 0 and 1
    """
    
    prediction = model.predict(theta, X)

    neg_mask = Y != class_index
    return np.sum(prediction[:, class_index][neg_mask]) / len(X[neg_mask])


def False_Negative_Rate(model, theta, X, Y, **kwargs):
    """
    Calculate probabilistic mean false negative rate
    over the whole sample. This has slightly different meanings
    depending on binary vs. multi-class setting.

    :param model: SeldonianModel instance
    :param theta: The parameter weights
    :type theta: numpy ndarray
    :param X: The features
    :type X: numpy ndarray
    :param Y: The labels
    :type Y: numpy ndarray

    :return: Mean false negative rate
    :rtype: float between 0 and 1
    """
    if "class_index" in kwargs:
        return _False_Negative_Rate_multiclass(
            model, theta, X, Y, class_index=kwargs["class_index"]
        )
    else:
        return _False_Negative_Rate_binary(model, theta, X, Y)


def _False_Negative_Rate_binary(model, theta, X, Y, **kwargs):
    """
    Calculate probabilistic mean false negative rate
    over the whole sample. This is the mean probability
    of predicting the negative class subject to the truth being the positive class

    :param model: SeldonianModel instance
    :param theta: The parameter weights
    :type theta: numpy ndarray
    :param X: The features
    :type X: numpy ndarray
    :param Y: The labels
    :type Y: numpy ndarray

    :return: Mean false negative rate
    :rtype: float between 0 and 1
    """
    
    prediction = model.predict(theta, X)
    pos_mask = Y == 1.0
    return np.sum(1.0 - prediction[pos_mask]) / len(X[pos_mask])


def _False_Negative_Rate_multiclass(model, theta, X, Y, class_index, **kwargs):
    """
    Calculate probabilistic mean false negative rate
    over the whole sample. This is the mean probability
    of predicting a class other than class_index, subject to the 
    true label being class_index.

    :param model: SeldonianModel instance
    :param theta: The parameter weights
    :type theta: numpy ndarray
    :param X: The features
    :type X: numpy ndarray
    :param Y: The labels
    :type Y: numpy ndarray
    :param class_index: The index of the class label
    :type class_index: int, 0-indexed

    :return: Mean false negative rate
    :rtype: float between 0 and 1
    """
    prediction = model.predict(theta, X)
    pos_mask = Y == class_index
    return np.sum(1.0 - prediction[:, class_index][pos_mask]) / len(X[pos_mask])


def True_Positive_Rate(model, theta, X, Y, **kwargs):
    """
    Calculate mean true positive rate
    for the whole sample. This has slightly different meanings
    depending on binary vs. multi-class setting.

    :param model: SeldonianModel instance
    :param theta: The parameter weights
    :type theta: numpy ndarray
    :param X: The features
    :type X: numpy ndarray
    :param Y: The labels
    :type Y: numpy ndarray

    :return: Mean true positive rate 
    :rtype: float between 0 and 1
    """
    if "class_index" in kwargs:
        return _True_Positive_Rate_multiclass(
            model, theta, X, Y, class_index=kwargs["class_index"]
        )
    else:
        return _True_Positive_Rate_binary(model, theta, X, Y)


def _True_Positive_Rate_binary(model, theta, X, Y, **kwargs):
    """
    Calculate mean true positive rate
    for the whole sample. This is the mean probability
    of predicting the positive class when the true label is the positive class

    :param model: SeldonianModel instance
    :param theta: The parameter weights
    :type theta: numpy ndarray
    :param X: The features
    :type X: numpy ndarray
    :param Y: The labels
    :type Y: numpy ndarray

    :return: Mean true positive rate
    :rtype: float between 0 and 1
    """
    
    prediction = model.predict(theta, X)
    pos_mask = Y == 1.0
    return np.sum(prediction[pos_mask]) / len(X[pos_mask])


def _True_Positive_Rate_multiclass(model, theta, X, Y, class_index, **kwargs):
    """
    Calculate mean true positive rate
    for the whole sample. This is the mean probability
    of predicting class=class_index when the true label is class_index

    :param model: SeldonianModel instance
    :param theta: The parameter weights
    :type theta: numpy ndarray
    :param X: The features
    :type X: numpy ndarray
    :param Y: The labels
    :type Y: numpy ndarray
    :param class_index: The index of the class label
    :type class_index: int, 0-indexed

    :return: Mean true positive rate
    :rtype: float between 0 and 1
    """
    prediction = model.predict(theta, X)
    pos_mask = Y == class_index
    return np.sum(prediction[:, class_index][pos_mask]) / len(X[pos_mask])


def True_Negative_Rate(model, theta, X, Y, **kwargs):
    """
    Calculate mean true negative rate
    for the whole sample. This has slightly different meanings
    depending on binary vs. multi-class setting.

    :param model: SeldonianModel instance
    :param theta: The parameter weights
    :type theta: numpy ndarray
    :param X: The features
    :type X: numpy ndarray
    :param Y: The labels
    :type Y: numpy ndarray

    :return: Mean true negative rate 
    :rtype: float between 0 and 1
    """
    if "class_index" in kwargs:
        return _True_Negative_Rate_multiclass(
            model, theta, X, Y, class_index=kwargs["class_index"]
        )
    else:
        return _True_Negative_Rate_binary(model, theta, X, Y)


def _True_Negative_Rate_binary(model, theta, X, Y, **kwargs):
    """
    Calculate mean true negative rate
    for the whole sample. This is the mean probability 
    of predicting the negative class when the true label was the negative class.

    :param model: SeldonianModel instance
    :param theta: The parameter weights
    :type theta: numpy ndarray
    :param X: The features
    :type X: numpy ndarray
    :param Y: The labels
    :type Y: numpy ndarray
    
    :return: Mean true negative rate 
    :rtype: float between 0 and 1
    """
    prediction = model.predict(theta, X)
    neg_mask = Y != 1.0
    return np.sum(1.0 - prediction[neg_mask]) / len(X[neg_mask])


def _True_Negative_Rate_multiclass(model, theta, X, Y, class_index, **kwargs):
    """
    Calculate mean true negative rate
    for the whole sample. This is the mean probability 
    of predicting class!=class_index when the true label was not class_index

    :param model: SeldonianModel instance
    :param theta: The parameter weights
    :type theta: numpy ndarray
    :param X: The features
    :type X: numpy ndarray
    :param Y: The labels
    :type Y: numpy ndarray
    :param class_index: The index of the class label
    :type class_index: int, 0-indexed
    
    :return: Mean true negative rate 
    :rtype: float between 0 and 1
    """
    prediction = model.predict(theta, X)
    neg_mask = Y != class_index
    return np.sum(1.0 - prediction[:, class_index][neg_mask]) / len(X[neg_mask])


def Error_Rate(model, theta, X, Y, **kwargs):
    """
    Calculate mean error rate for the whole sample

    :param model: SeldonianModel instance
    :param theta: The parameter weights
    :type theta: numpy ndarray
    :param X: The features
    :type X: numpy ndarray

    :return: Mean error rate 
    :rtype: float between 0 and 1
    """
    if kwargs["sub_regime"] == "multiclass_classification":
        return _Error_Rate_multiclass(model, theta, X, Y, **kwargs)
    else:
        return _Error_Rate_binary(model, theta, X, Y, **kwargs)


def _Error_Rate_binary(model, theta, X, Y, **kwargs):
    """Calculate mean error rate
    over all data points for binary classification

    :param model: SeldonianModel instance
    :param theta: The parameter weights
    :type theta: numpy ndarray
    :param X: The features
    :type X: numpy ndarray
    :param Y: The labels
    :type Y: numpy ndarray

    :return: mean error rate 
    :rtype: float between 0 and 1
    """
    n = len(X)
    Y_pred_probs = model.predict(theta, X)
    res = np.sum(Y*(1-Y_pred_probs) + (1-Y)*Y_pred_probs) / n
    return res


def _Error_Rate_multiclass(model, theta, X, Y, **kwargs):
    """Calculate mean error rate
    for the whole sample.

    :param model: SeldonianModel instance
    :param theta: The parameter weights
    :type theta: numpy ndarray
    :param X: The features
    :type X: numpy ndarray
    :param Y: The labels
    :type Y: numpy ndarray

    :return: mean error rate 
    :rtype: float between 0 and 1
    """
    n = len(X)
    Y_pred_probs = model.predict(theta, X)
    res = np.sum(1.0 - Y_pred_probs[np.arange(n), Y]) / n
    return res


def confusion_matrix(model, theta, X, Y, l_i, l_k, **kwargs):
    """Get the mean probability of predicting class label l_k
    if the true class label was l_i. This is the C[l_i,l_k]
    element of the confusion matrix, C. Let:
            i = number of datapoints
            j = number of features (including bias term, if provied)
            k = number of classes

    :param model: SeldonianModel instance
    :param theta: The parameter weights
    :type theta: array of shape (j,k)
    :param X: The features
    :type X: array of shape (i,j)
    :param Y: The labels
    :type Y: array of shape (i,k)
    :param l_i: The index in the confusion matrix
            corresponding to the true label (row)
    :type l_i: int
    :param l_k: The index in the confusion matrix
            corresponding to the predicted label (column)
    :type l_k: int

    :return: C[l_i,l_k]
    :rtype: float
    """
    Y_pred = model.predict(theta, X)  # i x k
    true_mask = Y == l_i  # length i
    N_mask = sum(true_mask)

    res = sum(Y_pred[:, l_k][true_mask]) / N_mask
    return res


""" RL """


def IS_estimate(model, theta, episodes, **kwargs):
    """Calculate the vanilla importance sampling estimate
    on all episodes.

    :param model: SeldonianModel instance
    :param theta: The parameter weights
    :type theta: numpy ndarray
    :param episodes: List of episodes
    :return: The IS estimate calculated over all episodes
    :rtype: float
    """
      
    if "gamma" in model.env_kwargs:
        gamma = model.env_kwargs["gamma"]
    else:
        gamma = 1.0
    # Calculate the expected returns of the primary reward under the behavior policy 
    weighted_returns = [
        weighted_sum_gamma(ep.rewards, gamma=gamma) for ep in episodes
    ]

    IS_estimate = 0
    for ii, ep in enumerate(episodes):
        pi_news = model.get_probs_from_observations_and_actions(
            theta, ep.observations, ep.actions, ep.action_probs
        )
        pi_ratios = pi_news / ep.action_probs
        pi_ratio_prod = np.prod(pi_ratios)

        IS_estimate += pi_ratio_prod * weighted_returns[ii]

    IS_estimate /= len(episodes)

    return IS_estimate

<<<<<<< HEAD
def vector_IS_estimate(model, theta, episodes, weighted_returns, **kwargs):
    """Calculate the unweighted importance sampling estimate
    on each episodes in the dataframe

    :param model: SeldonianModel instance
    :param theta: The parameter weights
    :type theta: numpy ndarray
    :param episodes: List of episodes
    :return: A vector of IS estimates calculated for each episode
    :rtype: numpy ndarray(float)
    """

    result = []
    for ii, ep in enumerate(episodes):
        pi_news = model.get_probs_from_observations_and_actions(
            theta, ep.observations, ep.actions, ep.action_probs
        )
        pi_ratio_prod = np.prod(pi_news / ep.action_probs)
        result.append(pi_ratio_prod * weighted_returns[ii])

    return np.array(result)

def PDIS_estimate(model, theta, episodes, weighted_returns=None, **kwargs)->float:
=======
def PDIS_estimate(model, theta, episodes, **kwargs)->float:
>>>>>>> e9a6a391
    """Calculate per decision importance sampling estimate
    on all episodes.

    :param model: SeldonianModel instance
    :param theta: The parameter weights
    :type theta: numpy ndarray
    :param episodes: List of episodes
    :return: The PDIS estimate calculated over all episodes
    :rtype: float
    """

    gamma = model.env_kwargs["gamma"] if "gamma" in model.env_kwargs else 1.0
    PDIS_est = 0.
    for ep in episodes:
        discount = np.power(gamma, range(len(ep.rewards)))
        pi_news = model.get_probs_from_observations_and_actions(
            theta, ep.observations, ep.actions, ep.action_probs
        )
        pi_ratios = pi_news / ep.action_probs

        # autograd doesn't support np.cumprod
        pi_ratio_prods = custom_cumprod(pi_ratios)

        PDIS_est += np.sum(pi_ratio_prods * discount * ep.rewards)

    PDIS_est /= len(episodes)

    return PDIS_est
<<<<<<< HEAD

def vector_PDIS_estimate(model, theta, episodes, weighted_returns, **kwargs):
    """Calculate per decision importance sampling estimate
    on each episodes in the dataframe

    :param model: SeldonianModel instance
    :param theta: The parameter weights
    :type theta: numpy ndarray
    :param episodes: List of episodes
    :return: A vector of PDIS estimates calculated for each episode
    :rtype: numpy ndarray(float)
    """

    gamma = model.env_kwargs["gamma"] if "gamma" in model.env_kwargs else 1.0
    PDIS_vector = []
    for ep in episodes:
        discount = np.power(gamma, range(len(ep.rewards)))
        pi_news = model.get_probs_from_observations_and_actions(
            theta, ep.observations, ep.actions, ep.action_probs
        )
        pi_ratios = pi_news / ep.action_probs
        
        # autograd doesn't support np.cumprod
        pi_ratio_prods = custom_cumprod(pi_ratios)

        PDIS_vector.append( np.sum(pi_ratio_prods * discount * ep.rewards) )

    return np.array(PDIS_vector)

def Bounding_box_primary_return_estimate(model, theta, episodes, weighted_returns=None, **kwargs):
    """Get the expected return of the PRIMARY reward 
    for behavior episodes whose actions (cr,cf)
    fall within the theta bounding box. 

    :param model: SeldonianModel instance
    :param theta: The parameter weights
    :type theta: numpy ndarray
    :param episodes: List of episodes
    :return: A vector of IS estimates calculated for each episode
    :rtype: numpy ndarray(float)
    """

    crmin,crmax,cfmin,cfmax = model.policy.theta2crcf(theta)

    returns_inside_theta_box = []
    for ii, ep in enumerate(episodes):
        cr_b,cf_b = ep.actions[0] # behavior policy action
        primary_return = ep.rewards[0] # one reward per episode, so reward=return
        if (crmin <= cr_b <= crmax) and (cfmin <= cf_b <= cfmax):
            returns_inside_theta_box.append(primary_return)
    return np.mean(returns_inside_theta_box)

def Bounding_box_alternate_return_estimate(model, theta, episodes, weighted_returns=None, **kwargs):
    """Get the expected return of the alternate reward 
    for behavior episodes whose actions (cr,cf)
    fall within the theta bounding box 

    :param model: SeldonianModel instance
    :param theta: The parameter weights
    :type theta: numpy ndarray
    :param episodes: List of episodes
    :return: A vector of IS estimates calculated for each episode
    :rtype: numpy ndarray(float)
    """
    # Rescale theta to be inside the bounding box if outside

    crmin,crmax,cfmin,cfmax = model.policy.theta2crcf(theta)

    returns_inside_theta_box = []
    for ii, ep in enumerate(episodes):
        cr_b,cf_b = ep.actions[0] # behavior policy action
        secondary_return = ep.alt_rewards[0][0] # one alt reward function and one reward per episode
        if (crmin <= cr_b <= crmax) and (cfmin <= cf_b <= cfmax):
            returns_inside_theta_box.append(secondary_return)

    return np.mean(returns_inside_theta_box)

def vector_Bounding_box_alternate_return_estimate(model, theta, episodes, weighted_returns, **kwargs):
    """Get the ALTERNATE reward returns for episodes
     whose actions fall within the theta bounding box.
     This function is used for constraints, unlike Bounding_box_estimate()
     which is used for primary objective functions.

    :param model: SeldonianModel instance
    :param theta: The parameter weights
    :type theta: numpy ndarray
    :param episodes: List of episodes
    :return: A vector of IS estimates calculated for each episode
    :rtype: numpy ndarray(float)
    """
    crmin,crmax,cfmin,cfmax = model.policy.theta2crcf(theta)

    returns_inside_theta_box = []
    for ii, ep in enumerate(episodes):
        cr,cf = ep.actions[0] # behavior policy action
        secondary_return = ep.alt_rewards[0][0]
        # theta is crmin, crmax, cfmin, cfmax
        if (crmin <= cr <= crmax) and (cfmin <= cf <= cfmax):
            returns_inside_theta_box.append(secondary_return)

    return np.array(returns_inside_theta_box)

""" Measure function mappers """
measure_function_vector_mapper = {
    "Mean_Squared_Error": vector_Squared_Error,
    "Mean_Error": vector_Error,
    "PR": vector_Positive_Rate,
    "NR": vector_Negative_Rate,
    "FPR": vector_False_Positive_Rate,
    "FNR": vector_False_Negative_Rate,
    "TPR": vector_True_Positive_Rate,
    "TNR": vector_True_Negative_Rate,
    "ACC": vector_Accuracy,
    "J_pi_new": vector_IS_estimate,
    'J_pi_new_PDIS':vector_PDIS_estimate,
    'J_pi_new_fake':vector_Bounding_box_alternate_return_estimate,
}

measure_function_mapper = {
    "Mean_Squared_Error": Mean_Squared_Error,
    "Mean_Error": Mean_Error,
    "PR": Positive_Rate,
    "NR": Negative_Rate,
    "FPR": False_Positive_Rate,
    "FNR": False_Negative_Rate,
    "TPR": True_Positive_Rate,
    "TNR": True_Negative_Rate,
    "ACC": Accuracy,
    "J_pi_new": IS_estimate,
    'J_pi_new_PDIS':PDIS_estimate,
    'J_pi_new_fake':Bounding_box_alternate_return_estimate,
}
=======
>>>>>>> e9a6a391
<|MERGE_RESOLUTION|>--- conflicted
+++ resolved
@@ -759,7 +759,6 @@
 
     return IS_estimate
 
-<<<<<<< HEAD
 def vector_IS_estimate(model, theta, episodes, weighted_returns, **kwargs):
     """Calculate the unweighted importance sampling estimate
     on each episodes in the dataframe
@@ -782,10 +781,7 @@
 
     return np.array(result)
 
-def PDIS_estimate(model, theta, episodes, weighted_returns=None, **kwargs)->float:
-=======
 def PDIS_estimate(model, theta, episodes, **kwargs)->float:
->>>>>>> e9a6a391
     """Calculate per decision importance sampling estimate
     on all episodes.
 
@@ -814,7 +810,6 @@
     PDIS_est /= len(episodes)
 
     return PDIS_est
-<<<<<<< HEAD
 
 def vector_PDIS_estimate(model, theta, episodes, weighted_returns, **kwargs):
     """Calculate per decision importance sampling estimate
@@ -858,14 +853,14 @@
     """
 
     crmin,crmax,cfmin,cfmax = model.policy.theta2crcf(theta)
-
     returns_inside_theta_box = []
     for ii, ep in enumerate(episodes):
         cr_b,cf_b = ep.actions[0] # behavior policy action
         primary_return = ep.rewards[0] # one reward per episode, so reward=return
         if (crmin <= cr_b <= crmax) and (cfmin <= cf_b <= cfmax):
             returns_inside_theta_box.append(primary_return)
-    return np.mean(returns_inside_theta_box)
+    f = np.mean(returns_inside_theta_box)
+    return f
 
 def Bounding_box_alternate_return_estimate(model, theta, episodes, weighted_returns=None, **kwargs):
     """Get the expected return of the alternate reward 
@@ -892,60 +887,4 @@
 
     return np.mean(returns_inside_theta_box)
 
-def vector_Bounding_box_alternate_return_estimate(model, theta, episodes, weighted_returns, **kwargs):
-    """Get the ALTERNATE reward returns for episodes
-     whose actions fall within the theta bounding box.
-     This function is used for constraints, unlike Bounding_box_estimate()
-     which is used for primary objective functions.
-
-    :param model: SeldonianModel instance
-    :param theta: The parameter weights
-    :type theta: numpy ndarray
-    :param episodes: List of episodes
-    :return: A vector of IS estimates calculated for each episode
-    :rtype: numpy ndarray(float)
-    """
-    crmin,crmax,cfmin,cfmax = model.policy.theta2crcf(theta)
-
-    returns_inside_theta_box = []
-    for ii, ep in enumerate(episodes):
-        cr,cf = ep.actions[0] # behavior policy action
-        secondary_return = ep.alt_rewards[0][0]
-        # theta is crmin, crmax, cfmin, cfmax
-        if (crmin <= cr <= crmax) and (cfmin <= cf <= cfmax):
-            returns_inside_theta_box.append(secondary_return)
-
-    return np.array(returns_inside_theta_box)
-
-""" Measure function mappers """
-measure_function_vector_mapper = {
-    "Mean_Squared_Error": vector_Squared_Error,
-    "Mean_Error": vector_Error,
-    "PR": vector_Positive_Rate,
-    "NR": vector_Negative_Rate,
-    "FPR": vector_False_Positive_Rate,
-    "FNR": vector_False_Negative_Rate,
-    "TPR": vector_True_Positive_Rate,
-    "TNR": vector_True_Negative_Rate,
-    "ACC": vector_Accuracy,
-    "J_pi_new": vector_IS_estimate,
-    'J_pi_new_PDIS':vector_PDIS_estimate,
-    'J_pi_new_fake':vector_Bounding_box_alternate_return_estimate,
-}
-
-measure_function_mapper = {
-    "Mean_Squared_Error": Mean_Squared_Error,
-    "Mean_Error": Mean_Error,
-    "PR": Positive_Rate,
-    "NR": Negative_Rate,
-    "FPR": False_Positive_Rate,
-    "FNR": False_Negative_Rate,
-    "TPR": True_Positive_Rate,
-    "TNR": True_Negative_Rate,
-    "ACC": Accuracy,
-    "J_pi_new": IS_estimate,
-    'J_pi_new_PDIS':PDIS_estimate,
-    'J_pi_new_fake':Bounding_box_alternate_return_estimate,
-}
-=======
->>>>>>> e9a6a391
+
