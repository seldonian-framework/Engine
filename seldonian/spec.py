""" Module for building the specification object needed to run Seldonian algorithms """
import os
import importlib

from seldonian.utils.io_utils import save_pickle
from seldonian.utils.stats_utils import default_supervised_initial_solution_fn
from seldonian.dataset import load_supervised_metadata
from seldonian.models.models import *
from seldonian.models import objectives
from seldonian.parse_tree.parse_tree import make_parse_trees_from_constraints


class Spec(object):
    """Base class for specification object required to
    run the Seldonian algorithm

    :param dataset: The dataset object containing safety data
    :type dataset: :py:class:`.DataSet` object
    :param model: The :py:class:`.SeldonianModel` object
    :param frac_data_in_safety: Fraction of data used in safety test.
            The remaining fraction will be used in candidate selection
    :type frac_data_in_safety: float
    :param primary_objective: The objective function that would
            be solely optimized in the absence of behavioral constraints,
            i.e., the loss function
    :type primary_objective: function or class method
    :param initial_solution_fn: Function to provide
            initial model weights in candidate selection
    :type initial_solution_fn: function
    :param parse_trees: List of parse tree objects containing the
                    behavioral constraints
    :type parse_trees: List(:py:class:`.ParseTree` objects)
    :param base_node_bound_method_dict: A dictionary specifying the
            bounding method to use for each base node
    :type base_node_bound_method_dict: dict, defaults to {}
    :param use_builtin_primary_gradient_fn: Whether to use the built-in
            function for the gradient of the primary objective,
            if one exists. If False, uses autograd
    :type use_builtin_primary_gradient_fn: bool, defaults to True
    :param custom_primary_gradient_fn: A function for computing
            the gradient of the primary objective. If None,
            falls back on builtin function or autograd
    :type custom_primary_gradient_fn: function, defaults to None
    :param optimization_technique: The method for optimization during
            candidate selection. E.g. 'gradient_descent', 'barrier_function'
    :type optimization_technique: str, defaults to 'gradient_descent'
    :param optimizer: The string name of the optimizer used
            during candidate selection
    :type optimizer: str, defaults to 'adam'
    :param optimization_hyperparams: Hyperparameters for
            optimization during candidate selection. See :ref:`candidate_selection`.
    :type optimization_hyperparams: dict
    :param regularization_hyperparams: Hyperparameters for
            regularization during candidate selection. See :ref:`candidate_selection`.
    :type regularization_hyperparams: dict
    """

    def __init__(
        self,
        dataset,
        model,
        frac_data_in_safety,
        primary_objective,
        initial_solution_fn,
        parse_trees,
        base_node_bound_method_dict={},
        use_builtin_primary_gradient_fn=True,
        custom_primary_gradient_fn=None,
        optimization_technique="gradient_descent",
        optimizer="adam",
        optimization_hyperparams={
            "lambda_init": 0.5,
            "alpha_theta": 0.005,
            "alpha_lamb": 0.005,
            "beta_velocity": 0.9,
            "beta_rmsprop": 0.95,
            "num_iters": 200,
            "gradient_library": "autograd",
            "hyper_search": None,
            "verbose": False,
        },
        regularization_hyperparams={},
        batch_size_safety=None,
        candidate_dataset=None,
        safety_dataset=None,
<<<<<<< HEAD
        additional_datasets={},
=======
>>>>>>> bdedbd2a
        verbose=False,
    ):
        self.dataset = dataset
        self.candidate_dataset = candidate_dataset
        self.safety_dataset = safety_dataset
        self.model = model
        self.frac_data_in_safety = frac_data_in_safety
        self.primary_objective = primary_objective
        self.initial_solution_fn = initial_solution_fn
        self.use_builtin_primary_gradient_fn = use_builtin_primary_gradient_fn
        self.custom_primary_gradient_fn = custom_primary_gradient_fn
        self.parse_trees = self.validate_parse_trees(parse_trees)
        self.base_node_bound_method_dict = base_node_bound_method_dict
        self.optimization_technique = optimization_technique
        self.optimizer = optimizer
        self.optimization_hyperparams = optimization_hyperparams
        self.regularization_hyperparams = regularization_hyperparams
        self.batch_size_safety = batch_size_safety

        # Deal with custom datasets
        self.candidate_dataset, self.safety_dataset = self.validate_custom_datasets(
            candidate_dataset, safety_dataset
        )

        # Deal with additional datasets
        self.additional_datasets = self.validate_additional_datasets(
            additional_datasets
        )

        self.verbose = verbose

    def validate_parse_trees(self, parse_trees):
        """Ensure that there are no duplicate
        constraints in a list of parse trees

        :param parse_trees: List of :py:class:`.ParseTree` objects
        """
        from collections import Counter

        constraint_strs = [pt.constraint_str for pt in parse_trees]
        ct_dict = Counter(constraint_strs)

        for constraint_str in ct_dict:
            if ct_dict[constraint_str] > 1:
                raise RuntimeError(
                    f"The constraint: '{constraint_str}' "
                    "appears more than once in the list of constraints. "
                    "Duplicate constraints are not allowed."
                )
        return parse_trees

    def validate_custom_datasets(self, candidate_dataset, safety_dataset):
        """Ensure that if either candidate_dataset or safety_dataset
        is specified, both are specified.

        :param candidate_dataset: The dataset provided by the user to be used
            for candidate selection.
        :param safety_dataset: The dataset provided by the user to be used
            for the safety test.
        """
        if candidate_dataset or safety_dataset:
            if not (candidate_dataset and safety_dataset):
                raise RuntimeError(
                    "Cannot provide one of candidate_dataset or safety_dataset. "
                    "Must provide both."
                )
        return candidate_dataset, safety_dataset

    def validate_additional_datasets(self, additional_datasets):
        """Ensure that the additional datasets dict is valid.
        It is valid if
        1) the strings for the parse trees and base nodes match what is in the parse trees.
        2) Either a "dataset" key is present or
            BOTH "candidate_dataset" and "safety_dataset" are present in each subdict.

        Also, for the missing parse trees and base nodes,
        fill those entires with the primary dataset or candidate/safety split if provided.
        """
        valid_constraint_strings = set([pt.constraint_str for pt in self.parse_trees])
        if additional_datasets == {}:
            return {}

        for constraint_str in additional_datasets:
            if constraint_str not in valid_constraint_strings:
                raise RuntimeError(
                    f"The constraint: '{constraint_str}' "
                    "does not match the constraint strings found in the parse trees:"
                    f"{valid_constraint_strings}. "
                    "Check formatting."
                )

            this_pt = [
                pt for pt in self.parse_trees if pt.constraint_str == constraint_str
            ][0]
            valid_base_nodes_this_tree = list(this_pt.base_node_dict.keys())

            for base_node in additional_datasets[constraint_str]:
                if base_node not in valid_base_nodes_this_tree:
                    raise RuntimeError(
                        f"The base node: '{base_node}' "
                        "does not match the base nodes found in this parse tree:"
                        f"{valid_base_nodes_this_tree}. "
                        "Check formatting."
                    )

                this_dict = additional_datasets[constraint_str][base_node]

                # Ensure correct keys are present
                if "dataset" in this_dict:
                    if (
                        "candidate_dataset" in this_dict
                        or "safety_dataset" in this_dict
                    ):
                        raise RuntimeError(
                            f"There is an issue with the additional_datasets['{constraint_str}']['{base_node}'] dictionary. "
                            "'dataset' key is present, so 'candidate_dataset' and 'safety_dataset' keys cannot be present. "
                        )
                else:
                    if not (
                        "candidate_dataset" in this_dict
                        and "safety_dataset" in this_dict
                    ):
                        raise RuntimeError(
                            f"There is an issue with the additional_datasets['{constraint_str}']['{base_node}'] dictionary. "
                            "'dataset' key is not present, so 'candidate_dataset' and 'safety_dataset' keys must be present. "
                        )
                    if (
                        "batch_size" in this_dict
                        and this_dict["batch_size"]
                        > this_dict["candidate_dataset"].num_datapoints
                    ):
                        raise RuntimeError(
                            f"additional_datasets['{constraint_str}']['{base_node}']['batch_size'] = {this_dict['batch_size']} "
                            f"which is larger than the number of data points in the candidate dataset: {this_dict['candidate_dataset'].num_datapoints}"
                        )

        # Now fill in the missing parse tree/base node combinations with the primary dataset
        # If user provided custom candidate/safety datasets for the primary, then use those instead
        if self.candidate_dataset:
            default_dict = {
                "candidate_dataset": self.candidate_dataset,
                "safety_dataset": self.safety_dataset,
            }
        else:
            default_dict = {
                "dataset": self.dataset,
            }

        for pt in self.parse_trees:
            constraint_str = pt.constraint_str
            base_nodes_this_tree = list(pt.base_node_dict.keys())
            if constraint_str not in additional_datasets:
                # Make a new entry for this constraint in additional_datasets
                additional_datasets[constraint_str] = {}
                # for each base node in this tree need to add dict containing the
                # primary dataset (or custom candidate/safety datasets)
                for base_node in base_nodes_this_tree:
                    additional_datasets[constraint_str][base_node] = default_dict
            else:
                # also need to fill in missing base nodes for trees that aren't completely missing
                for base_node in base_nodes_this_tree:
                    if base_node not in additional_datasets[constraint_str]:
                        additional_datasets[constraint_str][base_node] = default_dict

        return additional_datasets


class SupervisedSpec(Spec):
    """Specification object for running Supervised learning
    Seldonian algorithms

    :param dataset: The dataset object containing safety data
    :type dataset: :py:class:`.DataSet` object
    :param model: The SeldonianModel object
    :param parse_trees: List of parse tree objects containing the
                    behavioral constraints
    :param sub_regime: "classification" or "regression"
    :param frac_data_in_safety: Fraction of data used in safety test.
            The remaining fraction will be used in candidate selection
    :type frac_data_in_safety: float
    :param primary_objective: The objective function that would
            be solely optimized in the absence of behavioral constraints,
            i.e. the loss function
    :param initial_solution_fn: Function to provide
            initial model weights in candidate selection
    :param base_node_bound_method_dict: A dictionary specifying the
            bounding method to use for each base node
    :type base_node_bound_method_dict: dict, defaults to {}
    :param use_builtin_primary_gradient_fn: Whether to use the built-in
            function for the gradient of the primary objective,
            if one exists. If False, uses autograd
    :type use_builtin_primary_gradient_fn: bool, defaults to True
    :param custom_primary_gradient_fn: A function for computing
            the gradient of the primary objective. If None,
            falls back on builtin function or autograd
    :type custom_primary_gradient_fn: function, defaults to None
    :param optimization_technique: The method for optimization during
            candidate selection. E.g. 'gradient_descent', 'barrier_function'
    :type optimization_technique: str, defaults to 'gradient_descent'
    :param optimizer: The string name of the optimizer used
            during candidate selection
    :type optimizer: str, defaults to 'adam'
    :param optimization_hyperparams: Hyperparameters for
            optimization during candidate selection. See :ref:`candidate_selection`.
    :type optimization_hyperparams: dict
    :param regularization_hyperparams: Hyperparameters for
            regularization during candidate selection. See :ref:`candidate_selection`.
    :type regularization_hyperparams: dict
    """

    def __init__(
        self,
        dataset,
        model,
        parse_trees,
        sub_regime,
        frac_data_in_safety=0.6,
        primary_objective=None,
        initial_solution_fn=None,
        base_node_bound_method_dict={},
        use_builtin_primary_gradient_fn=True,
        custom_primary_gradient_fn=None,
        optimization_technique="gradient_descent",
        optimizer="adam",
        optimization_hyperparams={
            "lambda_init": 0.5,
            "alpha_theta": 0.005,
            "alpha_lamb": 0.005,
            "beta_velocity": 0.9,
            "beta_rmsprop": 0.95,
            "num_iters": 200,
            "gradient_library": "autograd",
            "use_batches": False,
            "hyper_search": None,
            "verbose": False,
        },
        regularization_hyperparams={},
        batch_size_safety=None,
        candidate_dataset=None,
<<<<<<< HEAD
        additional_datasets={},
=======
>>>>>>> bdedbd2a
        safety_dataset=None,
        verbose=False,
    ):
        super().__init__(
            dataset=dataset,
            model=model,
            parse_trees=parse_trees,
            primary_objective=primary_objective,
            initial_solution_fn=initial_solution_fn,
            frac_data_in_safety=frac_data_in_safety,
            base_node_bound_method_dict=base_node_bound_method_dict,
            use_builtin_primary_gradient_fn=use_builtin_primary_gradient_fn,
            custom_primary_gradient_fn=custom_primary_gradient_fn,
            optimization_technique=optimization_technique,
            optimizer=optimizer,
            optimization_hyperparams=optimization_hyperparams,
            regularization_hyperparams=regularization_hyperparams,
            batch_size_safety=batch_size_safety,
            candidate_dataset=candidate_dataset,
            safety_dataset=safety_dataset,
<<<<<<< HEAD
            additional_datasets=additional_datasets,
=======
>>>>>>> bdedbd2a
            verbose=verbose,
        )
        self.sub_regime = sub_regime


class RLSpec(Spec):
    """Specification object for running RL Seldonian algorithms

    :param dataset: The dataset object containing safety data
    :type dataset: :py:class:`.DataSet` object

    :param model: The :py:class:`.RL_Model` object

    :param parse_trees: List of parse tree objects containing the
                    behavioral constraints
    :type parse_trees: List(:py:class:`.ParseTree` objects)

    :param frac_data_in_safety: Fraction of data used in safety test.
            The remaining fraction will be used in candidate selection
    :type frac_data_in_safety: float

    :param primary_objective: The objective function that would
            be solely optimized in the absence of behavioral constraints,
            i.e. the loss function
    :type primary_objective: function or class method

    :param initial_solution_fn: Function to provide
            initial model weights in candidate selection
    :type initial_solution_fn: function

    :param base_node_bound_method_dict: A dictionary specifying the
            bounding method to use for each base node
    :type base_node_bound_method_dict: dict, defaults to {}

    :param use_builtin_primary_gradient_fn: Whether to use the built-in
            function for the gradient of the primary objective,
            if one exists. If False, uses autograd
    :type use_builtin_primary_gradient_fn: bool, defaults to True

    :param custom_primary_gradient_fn: A function for computing
            the gradient of the primary objective. If None,
            falls back on builtin function or autograd
    :type custom_primary_gradient_fn: function, defaults to None

    :param optimization_technique: The method for optimization during
            candidate selection. E.g. 'gradient_descent', 'barrier_function'
    :type optimization_technique: str, defaults to 'gradient_descent'

    :param optimizer: The string name of the optimizer used
            during candidate selection
    :type optimizer: str, defaults to 'adam'

    :param optimization_hyperparams: Hyperparameters for
            optimization during candidate selection. See
            :ref:`candidate_selection`.
    :type optimization_hyperparams: dict

    :param regularization_hyperparams: Hyperparameters for
            regularization during candidate selection. See
            :ref:`candidate_selection`.
    :type regularization_hyperparams: dict
    """

    def __init__(
        self,
        dataset,
        model,
        parse_trees,
        frac_data_in_safety=0.6,
        primary_objective=None,
        initial_solution_fn=None,
        base_node_bound_method_dict={},
        use_builtin_primary_gradient_fn=True,
        custom_primary_gradient_fn=None,
        optimization_technique="gradient_descent",
        optimizer="adam",
        optimization_hyperparams={
            "lambda_init": 0.5,
            "alpha_theta": 0.005,
            "alpha_lamb": 0.005,
            "beta_velocity": 0.9,
            "beta_rmsprop": 0.95,
            "num_iters": 200,
            "use_batches": False,
            "gradient_library": "autograd",
            "hyper_search": None,
            "verbose": False,
        },
        regularization_hyperparams={},
        batch_size_safety=None,
        candidate_dataset=None,
        safety_dataset=None,
<<<<<<< HEAD
        additional_datasets={},
=======
>>>>>>> bdedbd2a
        verbose=False,
    ):
        super().__init__(
            dataset=dataset,
            model=model,
            frac_data_in_safety=frac_data_in_safety,
            primary_objective=primary_objective,
            initial_solution_fn=initial_solution_fn,
            parse_trees=parse_trees,
            base_node_bound_method_dict=base_node_bound_method_dict,
            use_builtin_primary_gradient_fn=use_builtin_primary_gradient_fn,
            custom_primary_gradient_fn=custom_primary_gradient_fn,
            optimization_technique=optimization_technique,
            optimizer=optimizer,
            optimization_hyperparams=optimization_hyperparams,
            regularization_hyperparams=regularization_hyperparams,
            batch_size_safety=batch_size_safety,
            candidate_dataset=candidate_dataset,
            safety_dataset=safety_dataset,
<<<<<<< HEAD
            additional_datasets=additional_datasets,
=======
>>>>>>> bdedbd2a
            verbose=verbose,
        )

class HyperparameterSelectionSpec(object):
    """Class for the specification object for selecting hyperparameters

    :param hyper_schema: A hyperparameter schema specifying which hyperparameters to tune
        and the values to sweep over.
    :type hyper_schema: seldonian.hyperparam_search.HyperSchema
    :param n_bootstrap_trials: The number of bootstrap trials to run
    :type n_bootstrap_trials: int
    :param n_bootstrap_workers: The number of workers (parallel processes) to use when running bootstrap trials
    :type n_bootstrap_workers: int
    :param use_bs_pools: Whether to use sampling pools during bootstrapping
    :type use_bs_pools: bool
    :param confidence_interval_type: "ttest" or "clopper-pearson"
    :type confidence_interval_type: str
    """

    def __init__(
        self,
        hyper_schema,
        n_bootstrap_trials,
        n_bootstrap_workers,
        use_bs_pools,
        confidence_interval_type=None
    ):
        self.hyper_schema = hyper_schema
        self.n_bootstrap_trials = n_bootstrap_trials
        self.n_bootstrap_workers = n_bootstrap_workers
        self.use_bs_pools = use_bs_pools,
        self.confidence_interval_type = confidence_interval_type

def createSimpleSupervisedSpec(
    dataset,
    constraint_strs,
    deltas,
    sub_regime="regression",
    sensitive_col_names=[],
    frac_data_in_safety=0.6,
    save=True,
    save_dir=".",
    verbose=False,
):
    """Convenience function for creating SupervisedSpec object
    without a metadata file.

    Saves spec.pkl file in save_dir

    :param dataset: The dataset object containing data and metadata
    :type dataset: :py:class:`.DataSet`
    :param constraint_strs: Constraint strings
    :type constraint_strs: List(str)
    :param deltas: Confidence thresholds
    :type deltas: List(float)
    :param sub_regime: "classification" or "regression"
    :param sensitive_col_names: List of sensitive column names
    :type sensitive_col_names: List(str)
    :param frac_data_in_safety: Fraction of data used in safety test.
            The remaining fraction will be used in candidate selection
    :type frac_data_in_safety: float
    :param save: Boolean flag determining whether to save to a file
    :param save_dir: Directory where to save the spec.pkl file
    :type save_dir: str
    :param verbose: Boolean glag to control verbosity
    """

    assert dataset.regime == "supervised_learning"

    if sub_regime == "regression":
        model = LinearRegressionModel()
        primary_objective = objectives.Mean_Squared_Error
    elif sub_regime in ["classification", "binary_classification"]:
        model = BinaryLogisticRegressionModel()
        primary_objective = objectives.binary_logistic_loss
    elif sub_regime == "multiclass_classification":
        model = MultiClassLogisticRegressionModel()
        primary_objective = objectives.multiclass_logistic_loss

    parse_trees = make_parse_trees_from_constraints(
        constraint_strs,
        deltas,
        regime="supervised_learning",
        sub_regime=sub_regime,
        columns=sensitive_col_names,
        delta_weight_method="equal",
    )

    # Save spec object, using defaults where necessary
    spec = SupervisedSpec(
        dataset=dataset,
        model=model,
        frac_data_in_safety=frac_data_in_safety,
        primary_objective=primary_objective,
        use_builtin_primary_gradient_fn=True,
        parse_trees=parse_trees,
        sub_regime=sub_regime,
        initial_solution_fn=None,
        optimization_technique="gradient_descent",
        optimizer="adam",
        optimization_hyperparams={
            "lambda_init": 0.5,
            "alpha_theta": 0.005,
            "alpha_lamb": 0.005,
            "beta_velocity": 0.9,
            "beta_rmsprop": 0.95,
            "num_iters": 200,
            "gradient_library": "autograd",
            "use_batches": False,
            "hyper_search": None,
            "verbose": True,
        },
        regularization_hyperparams={},
        batch_size_safety=None,
        verbose=verbose,
    )

    spec_save_name = os.path.join(save_dir, "spec.pkl")
    if save:
        save_pickle(spec_save_name, spec, verbose=verbose)
    return spec


def createSupervisedSpec(
    dataset,
    metadata_pth,
    constraint_strs,
    deltas,
    frac_data_in_safety=0.6,
    save=True,
    save_dir=".",
    verbose=False,
):
    """Convenience function for creating SupervisedSpec object.
    Uses many defaults which can later be changed by updating
    the spec object.

    Saves spec.pkl file in save_dir

    :param dataset: The dataset object containing data and metadata
    :type dataset: :py:class:`.DataSet`
    :param metadata_pth: Path to metadata file
    :type metadata_pth: str
    :param constraint_strs: Constraint strings
    :type constraint_strs: List(str)
    :param deltas: Confidence thresholds
    :type deltas: List(float)
    :param save: Boolean flag determining whether to save to a file
    :param save_dir: Directory where to save the spec.pkl file
    :type save_dir: str
    :param verbose: Boolean glag to control verbosity
    """
    # Load metadata
    meta = load_supervised_metadata(metadata_pth)

    assert meta.regime == "supervised_learning"

    if meta.sub_regime == "regression":
        model = LinearRegressionModel()
        primary_objective = objectives.Mean_Squared_Error
    elif meta.sub_regime in ["classification", "binary_classification"]:
        model = BinaryLogisticRegressionModel()
        primary_objective = objectives.binary_logistic_loss
    elif meta.sub_regime == "multiclass_classification":
        model = MultiClassLogisticRegressionModel()
        primary_objective = objectives.multiclass_logistic_loss

    parse_trees = make_parse_trees_from_constraints(
        constraint_strs,
        deltas,
        regime="supervised_learning",
        sub_regime=meta.sub_regime,
        columns=meta.sensitive_col_names,
        delta_weight_method="equal",
    )

    # Save spec object, using defaults where necessary
    spec = SupervisedSpec(
        dataset=dataset,
        model=model,
        frac_data_in_safety=frac_data_in_safety,
        primary_objective=primary_objective,
        use_builtin_primary_gradient_fn=True,
        parse_trees=parse_trees,
        sub_regime=meta.sub_regime,
        initial_solution_fn=default_supervised_initial_solution_fn,
        optimization_technique="gradient_descent",
        optimizer="adam",
        optimization_hyperparams={
            "lambda_init": np.array([0.5]),
            "alpha_theta": 0.01,
            "alpha_lamb": 0.01,
            "beta_velocity": 0.9,
            "beta_rmsprop": 0.95,
            "use_batches": False,
            "num_iters": 1000,
            "gradient_library": "autograd",
            "hyper_search": None,
            "verbose": verbose,
        },
        verbose=verbose,
    )

    spec_save_name = os.path.join(save_dir, "spec.pkl")
    if save:
        save_pickle(spec_save_name, spec, verbose=verbose)
    return spec


def createRLSpec(
    dataset,
    policy,
    constraint_strs,
    deltas,
    env_kwargs={},
    frac_data_in_safety=0.6,
    initial_solution_fn=None,
    use_builtin_primary_gradient_fn=False,
    save=False,
    save_dir=".",
    verbose=False,
):
    """Convenience function for creating RLSpec object.
    Uses many defaults which can later be changed by updating
    the spec object.

    :type dataset: :py:class:`.DataSet`
    :type policy: :py:class:`.Policy`
    :param constraint_strs: List of constraint strings
    :param deltas: List of confidence thresholds
    :param env_kwargs: Kwargs passed to RL_model pertaining to environment,
            such as gamma, the discount factor
    :type env_kwargs: dict
    :param frac_data_in_safety: Fraction of data used in safety test.
            The remaining fraction will be used in candidate selection
    :type frac_data_in_safety: float
    :param initial_solution_fn: Function to provide
            initial model weights in candidate selection
    :type initial_solution_fn: function
    :param use_builtin_primary_gradient_fn: Whether to use the built-in
            function for the gradient of the primary objective,
            if one exists. If False, uses autograd
    :type use_builtin_primary_gradient_fn: bool, defaults to True
    :param save: Boolean flag determining whether to save to a file
    :param save_dir: Directory where to save the spec.pkl file
    :type save_dir: str
    :param verbose: Boolean glag to control verbosity
    """
    from seldonian.RL.RL_model import RL_model

    # Define primary objective
    primary_objective = objectives.IS_estimate

    # Create parse trees
    parse_trees = make_parse_trees_from_constraints(
        constraint_strs,
        deltas,
        columns=dataset.sensitive_col_names,
        regime="reinforcement_learning",
        sub_regime="all",
        delta_weight_method="equal",
    )

    model = RL_model(policy=policy, env_kwargs=env_kwargs)
    # Save spec object, using defaults where necessary
    spec = RLSpec(
        dataset=dataset,
        model=model,
        frac_data_in_safety=frac_data_in_safety,
        primary_objective=primary_objective,
        use_builtin_primary_gradient_fn=use_builtin_primary_gradient_fn,
        parse_trees=parse_trees,
        initial_solution_fn=initial_solution_fn,
        optimization_technique="gradient_descent",
        optimizer="adam",
        optimization_hyperparams={
            "lambda_init": 0.5,
            "alpha_theta": 0.005,
            "alpha_lamb": 0.005,
            "beta_velocity": 0.9,
            "beta_rmsprop": 0.95,
            "use_batches": False,
            "num_iters": 30,
            "hyper_search": None,
            "gradient_library": "autograd",
            "verbose": verbose,
        },
        regularization_hyperparams={},
        verbose=verbose,
    )

    if save:
        spec_save_name = os.path.join(save_dir, "spec.pkl")
        save_pickle(spec_save_name, spec, verbose=verbose)
    return spec<|MERGE_RESOLUTION|>--- conflicted
+++ resolved
@@ -83,10 +83,7 @@
         batch_size_safety=None,
         candidate_dataset=None,
         safety_dataset=None,
-<<<<<<< HEAD
         additional_datasets={},
-=======
->>>>>>> bdedbd2a
         verbose=False,
     ):
         self.dataset = dataset
@@ -326,10 +323,7 @@
         regularization_hyperparams={},
         batch_size_safety=None,
         candidate_dataset=None,
-<<<<<<< HEAD
         additional_datasets={},
-=======
->>>>>>> bdedbd2a
         safety_dataset=None,
         verbose=False,
     ):
@@ -350,10 +344,7 @@
             batch_size_safety=batch_size_safety,
             candidate_dataset=candidate_dataset,
             safety_dataset=safety_dataset,
-<<<<<<< HEAD
             additional_datasets=additional_datasets,
-=======
->>>>>>> bdedbd2a
             verbose=verbose,
         )
         self.sub_regime = sub_regime
@@ -446,10 +437,7 @@
         batch_size_safety=None,
         candidate_dataset=None,
         safety_dataset=None,
-<<<<<<< HEAD
         additional_datasets={},
-=======
->>>>>>> bdedbd2a
         verbose=False,
     ):
         super().__init__(
@@ -469,10 +457,7 @@
             batch_size_safety=batch_size_safety,
             candidate_dataset=candidate_dataset,
             safety_dataset=safety_dataset,
-<<<<<<< HEAD
             additional_datasets=additional_datasets,
-=======
->>>>>>> bdedbd2a
             verbose=verbose,
         )
 
