"""
Main module for building parse trees from behavioral constraints
"""

import ast
import warnings

import graphviz
import autograd.numpy as np  # Thinly-wrapped version of Numpy

from seldonian.warnings.custom_warnings import *
from .nodes import *
from .operators import *

default_bound_method = "ttest"


class ParseTree(object):
    def __init__(self, delta, regime, sub_regime, columns=[]):
        """
        Class to represent a parse tree for a single behavioral constraint

        :param delta:
                Confidence level. Specifies the maximum probability
                that the algorithm can return a solution violat the
                behavioral constraint.
        :type delta: float
        :param regime: The category of the machine learning algorithm,
                e.g., supervised_learning or reinforcement_learning
        :type regime: str
        :param sub_regime: The sub-category of ml algorithm, e.g.
                classification or regression for supervised learning.
                Use 'all' for RL.
        :type sub_regime: str
        :param columns: The names of the columns in the dataframe.
                Used to determine if conditional columns provided by user
                are appropriate.
        :type columns: List(str)
        :ivar root:
                Root node which contains the whole tree
                via left and right child attributes.
                Gets assigned when tree is built
        :vartype root: nodes.Node object
        :ivar constraint_str:
                The string expression for the behavioral
                constraint
        :vartype constraint_str: str
        :ivar n_nodes:
                Total number of nodes in the parse tree
        :vartype n_nodes: int
        :ivar n_base_nodes:
                Number of base variable nodes in the parse tree.
                Does not include constants. If a base variable,
                such as PR | [M] appears more than once in the
                constraint_str each appearance contributes
                to n_base_nodes
        :vartype n_base_nodes: int
        :ivar base_node_dict:
                Keeps track of unique base variable nodes,
                their confidence bounds and whether
                the bounds have been calculated
                for a given base node already.
                Helpful for handling case where we have
                duplicate base nodes
        :vartype base_node_dict: dict
        :ivar node_fontsize:
                Fontsize used for graphviz visualizations
        :vartype node_fontsize: int
        :ivar available_measure_functions:
                A list of measure functions for the
                given regime and sub-regime, e.g. "Mean_Error"
                for supervised regression or "PR", i.e. Positive Rate
                for supervised classification.
        :vartype available_measure_functions: int
        """
        if not (0.0 < delta < 1.0):
            raise ValueError("delta must be in (0,1)")
        self.delta = delta
        self.regime = regime
        self.sub_regime = sub_regime
        self.columns = columns
        self.root = None
        self.constraint_str = ""
        self.n_nodes = 0
        self.n_base_nodes = 0
        self.base_node_dict = {}
        self.node_fontsize = 12
        self.available_measure_functions = measure_functions_dict[self.regime][
            self.sub_regime
        ]

    def build_tree(self, constraint_str, delta_weight_method="equal"):
        """
        Convenience function for building the tree from
        a constraint string,
        weighting of deltas to each base node, and
        assigning which nodes need upper and lower bounding

        :param constraint_str:
                mathematical expression written in Python syntax
                from which we build the parse tree
        :type constraint_str: str
        :param delta_weight_method: str,
                How you want to assign the deltas to the base nodes.
                The default 'equal' splits up delta equally
                among unique base nodes
        :type delta_weight_method: str, defaults to 'equal'
        """

        self.create_from_ast(s=constraint_str)

        self.assign_deltas(weight_method=delta_weight_method)

        self.assign_bounds_needed()

    def create_from_ast(self, s):
        """
        Create the node structure of the tree
        given a mathematical string expression, s

        :param s:
                mathematical expression written in Python syntax
                from which we build the parse tree
        :type s: str
        """
        # Preprocessing string
        preprocessed_s = self._preprocess_constraint_str(s)
        self.constraint_str = preprocessed_s
        self.node_index = 0

        tree = ast.parse(preprocessed_s)
        # makes sure this is a single expression
        assert len(tree.body) == 1

        expr = tree.body[0]
        root = expr.value

        # Recursively build the tree
        self.root = self._ast_tree_helper(root)

    def _preprocess_constraint_str(self, s):
        """
        Check if inequalities present and
        move everything to one side so final
        constraint string is in the form: {constraint_str} <= 0

        Also does some validation checks to make sure string
        that was passed is valid

        :param s:
                mathematical expression written in Python syntax
                from which we build the parse tree
        :type s: str
        :return: String for g
        :rtype: str
        """
        if "<=" in s:
            assert s.count("<=") == 1
            assert s.count(">=") == 0
            start_index = s.index("<=")
            LHS = s[0:start_index].strip()
            RHS = s[start_index + 2 :].strip()
            if RHS == "0":
                new_s = LHS
            else:
                new_s = LHS + f"-({RHS})"
        elif ">=" in s:
            assert s.count(">=") == 1
            assert s.count("<=") == 0
            start_index = s.index(">=")
            LHS = s[:start_index].strip()
            RHS = s[start_index + 2 :].strip()
            if LHS == "0":
                new_s = RHS
            else:
                new_s = RHS + f"-({LHS})"
        else:
            new_s = s

        # Validate that new string does not have bad symbols in it
        for c in ["<", ">", "="]:
            if c in new_s:
                raise NotImplementedError(
                    "Error parsing your expression."
                    " An operator was used which we do not support: "
                    f"{c}"
                )
        return new_s

    def _ast_tree_helper(self, ast_node):
        """
        From a given node in the ast tree,
        make a node in the tree and recurse
        to children of this node.

        :param ast_node: node in the ast tree
        :type ast_node: ast.AST node object
        """
        # base case
        if ast_node is None:
            return None

        is_parent = False

        # handle unary operator like "-var"
        if isinstance(ast_node, ast.UnaryOp):
            # Only handle unary "-", reject rest
            if ast_node.op.__class__ != ast.USub:
                op = not_supported_op_mapper[ast_node.op.__class__]
                raise NotImplementedError(
                    "Error parsing your expression."
                    " A unary operator was used which we do not support: "
                    f"{op}"
                )

            # If operand is a constant, make a ConstantNode
            # with a negative value
            if isinstance(ast_node.operand, ast.Constant):
                node_value = -ast_node.operand.value
                node_name = str(-ast_node.operand.value)
                is_leaf = True
                new_node = ConstantNode(node_name, node_value)
            else:
                # Make three nodes, -1, * and whatever the operand is
                new_node_parent = InternalNode("mult")
                self.n_nodes += 1
                new_node_parent.index = self.node_index
                self.node_index += 1

                new_node_parent.left = ConstantNode("-1", -1.0)
                self.n_nodes += 1
                new_node_parent.left.index = self.node_index
                self.node_index += 1

                new_node, is_leaf = self._ast2pt_node(ast_node.operand)
                new_node_parent.right = new_node
                new_node_parent.right.index = self.node_index
                is_parent = True
                ast_node = ast_node.operand

        else:
            new_node, is_leaf = self._ast2pt_node(ast_node)

        if isinstance(new_node, BaseNode):
            self.n_base_nodes += 1

            # strip out conditional columns and parentheses
            # to get the measure function name
            # does not fail if none are present
            node_name_isolated = (
                new_node.name.split("|")[0].split("_[")[0].strip().strip("(").strip()
            )

            if (
                node_name_isolated not in self.available_measure_functions
                and node_name_isolated not in custom_base_node_dict
            ):
                raise NotImplementedError(
                    "Error parsing your expression. "
                    "A variable name was used which we do not recognize: "
                    f"{node_name_isolated}"
                )
            new_node.measure_function_name = node_name_isolated

            # if node with this name not already in self.base_node_dict
            # then make a new entry
            if new_node.name not in self.base_node_dict:
                self.base_node_dict[new_node.name] = {
                    "bound_method": default_bound_method,
                    "bound_computed": False,
                    "value_computed": False,
                    "lower": float("-inf"),
                    "upper": float("inf"),
                    "data_dict": None,
                }

        self.n_nodes += 1
        new_node.index = self.node_index
        self.node_index += 1

        # If node is a leaf node, don't check for children
        if is_leaf:
            if is_parent:
                return new_node_parent
            return new_node
        # otherwise we are at an internal node
        # and need to recurse
        if hasattr(ast_node, "left"):
            new_node.left = self._ast_tree_helper(ast_node.left)
        if hasattr(ast_node, "right"):
            new_node.right = self._ast_tree_helper(ast_node.right)

        # Handle functions like min(), abs(), etc...
        if hasattr(ast_node, "args") and (
            ast_node.func.id not in self.available_measure_functions
        ):
            if len(ast_node.args) == 0:
                raise RuntimeError(
                    "Please check the syntax of the function: "
                    f" {new_node.name}()."
                    " It appears you provided no arguments"
                )
            elif len(ast_node.args) > 2:
                raise RuntimeError(
                    "Please check the syntax of the function:"
                    f" {new_node.name}()."
                    " It appears you provided more than two arguments"
                )
            if ast_node.func.id in ["abs", "exp", "log"] and len(ast_node.args) > 1:
                raise RuntimeError(
                    "Please check the syntax of the function:"
                    f" {new_node.name}()."
                    " It appears you provided more than one argument"
                )
            if ast_node.func.id in ["min", "max"] and len(ast_node.args) == 1:
                raise RuntimeError(
                    "Please check the syntax of the function: "
                    f"{new_node.name}(). "
                    "This function must take two arguments."
                )
            for ii, arg in enumerate(ast_node.args):
                if ii == 0:
                    new_node.left = self._ast_tree_helper(arg)
                if ii == 1:
                    new_node.right = self._ast_tree_helper(arg)

        if is_parent:
            return new_node_parent
        return new_node

    def _ast2pt_node(self, ast_node):
        """
        From ast.AST node object, create
        one of the node objects from :py:mod:`.Nodes`

        :param ast_node: node in the ast tree
        :type ast_node: ast.AST node object
        """
        is_leaf = False
        kwargs = {}

        if isinstance(ast_node, ast.Tuple):
            raise RuntimeError(
                "Error parsing your expression."
                " The issue is most likely due to"
                " missing/mismatched parentheses or square brackets"
                " in a conditional expression involving '|'."
            )

        if isinstance(ast_node, ast.BinOp):
            # +,-,*,/,**,| operators
            if ast_node.op.__class__ == ast.BitOr:
                # BitOr is the "|" operator, used to represent
                # a "A | B" -> "A given B"

                node_class = BaseNode
                node_kwargs = {}

                try:
                    conditional_columns = [str(x.id) for x in ast_node.right.elts]
                    conditional_columns_liststr = (
                        "[" + ",".join(conditional_columns) + "]"
                    )
                    if isinstance(ast_node.left, ast.Subscript):
                        node_class, left_node_kwargs = self._parse_subscript(
                            ast_node.left
                        )
                        left_id = left_node_kwargs["name"]
                        if node_class.__name__ == "ConfusionMatrixBaseNode":
                            node_kwargs["cm_true_index"] = left_node_kwargs[
                                "cm_true_index"
                            ]
                            node_kwargs["cm_pred_index"] = left_node_kwargs[
                                "cm_pred_index"
                            ]
                        elif node_class.__name__ == "RLAltRewardBaseNode":
                            node_kwargs["alt_reward_number"] = left_node_kwargs[
                                "alt_reward_number"
                            ]
                        else:
                            node_kwargs["class_index"] = left_node_kwargs["class_index"]
                    else:
                        left_id = ast_node.left.id
                except:
                    raise RuntimeError(
                        "Error parsing your expression."
                        " The issue is most likely due to"
                        " missing/mismatched parentheses or square brackets"
                        " in a conditional expression involving '|'."
                    )

                # Make sure conditional columns provided are valid
                for col in conditional_columns:
                    if col not in self.columns:
                        raise RuntimeError(
                            "A column provided in your constraint str: "
                            f"{col} was not in the list of "
                            f" columns provided: {self.columns}"
                        )
                node_kwargs["conditional_columns"] = conditional_columns
                node_name = " | ".join([left_id, conditional_columns_liststr])

                node_kwargs["name"] = node_name

                is_leaf = True

                return node_class(**node_kwargs), is_leaf
            else:
                node_class = InternalNode
                try:
                    node_name = op_mapper[ast_node.op.__class__]
                except KeyError:
                    op = not_supported_op_mapper[ast_node.op.__class__]
                    raise NotImplementedError(
                        "Error parsing your expression."
                        " An operator was used which we do not support: "
                        f"{op}"
                    )
                return node_class(node_name), is_leaf

        elif isinstance(ast_node, ast.Subscript):
            node_class, node_kwargs = self._parse_subscript(ast_node)
            is_leaf = True
            return node_class(**node_kwargs), is_leaf

        elif isinstance(ast_node, ast.Name):
            # named quantity like "e", "Mean_Squared_Error"
            # Custom base nodes will be caught here too
            # If variable name is "e" then make it a constant, not a base variable
            if ast_node.id == "e":
                node_name = "e"
                node_class = ConstantNode
                node_value = np.e
                is_leaf = True
                return node_class(node_name, node_value), is_leaf
            else:
                if ast_node.id in custom_base_node_dict:
                    # A user-defined base node
                    node_class = custom_base_node_dict[ast_node.id]
                    node_name = ast_node.id

                elif ast_node.id not in self.available_measure_functions:
                    raise NotImplementedError(
                        "Error parsing your expression."
                        " A variable name was used which we do not recognize: "
                        f"{ast_node.id}"
                    )
                else:
                    # a measure function in our list
                    node_class = BaseNode
                    node_name = ast_node.id

                is_leaf = True
                return node_class(node_name), is_leaf

        elif isinstance(ast_node, ast.Constant):
            # A constant floating point or integer number
            node_class = ConstantNode
            node_value = ast_node.value
            node_name = str(node_value)
            is_leaf = True
            return node_class(node_name, node_value), is_leaf

        elif isinstance(ast_node, ast.Call):
            # a function call like abs(arg1), min(arg1,arg2)
            node_class = InternalNode
            node_name = ast_node.func.id

        return node_class(node_name), is_leaf

    def _parse_subscript(self, ast_node):
        if ast_node.value.id not in [
            "CM_",
            "PR_",
            "NR_",
            "FPR_",
            "TNR_",
            "TPR_",
            "FNR_",
            "J_pi_new_",
            "J_pi_new_PDIS_",
<<<<<<< HEAD
            "J_pi_new_fake_"
=======
            "J_pi_new_WIS_"
>>>>>>> 985f1075
        ]:
            raise NotImplementedError(
                "Error parsing your expression."
                " A subscript was used in a way we do not support: "
                f"{ast_node.value.id}"
            )
        if ast_node.value.id == "CM_":
            # This is a confusion matrix element
            node_class = ConfusionMatrixBaseNode
            # ast API changed after Python 3.8 in how it handles slices
            try:
                # >= 3.9 syntax
                elements = ast_node.slice.elts
            except AttributeError:
                # 3.8 syntax
                elements = ast_node.slice.value.elts

            assert len(elements) == 2
            row_index, col_index = [x.value for x in elements]
            node_name = f"CM_[{row_index},{col_index}]"
            node_kwargs = {}
            node_kwargs["name"] = node_name
            node_kwargs["cm_true_index"] = row_index
            node_kwargs["cm_pred_index"] = col_index
<<<<<<< HEAD
        elif ast_node.value.id in ["J_pi_new_","J_pi_new_PDIS_","J_pi_new_fake_"]:
=======
        elif ast_node.value.id in ["J_pi_new_","J_pi_new_PDIS_","J_pi_new_WIS_"]:
>>>>>>> 985f1075
            # alternate reward function
            node_class = RLAltRewardBaseNode
            try:
                # Python 3.8 syntax ("ast" is part of the standard library)
                alt_reward_number = ast_node.slice.value.value
            except AttributeError:
                try:
                    # Python 3.9 and some 3.10 syntaxes
                    alt_reward_number = ast_node.slice.value
                except AttributeError:
                    # Later Python 3.10 syntax
                    alt_reward_number = ast_node.slice.id
            # Validate that alt_reward_number is an integer
            if type(alt_reward_number) != int:
                raise RuntimeError(
                    "The alternate reward number you entered was not an integer."
                )
            node_name = f"{ast_node.value.id}[{alt_reward_number}]"
            node_kwargs = {}
            node_kwargs["name"] = node_name
            node_kwargs["alt_reward_number"] = alt_reward_number
        else:
            # It's one of the PR_[i], FPR_[i], etc. functions
            node_class = MultiClassBaseNode
            # ast API changed after Python 3.8 in how it handles slices
            try:
                # 3.8 syntax
                class_index = ast_node.slice.value.value
            except AttributeError:
                class_index = ast_node.slice.value
            assert type(class_index) == int
            node_name = f"{ast_node.value.id}[{class_index}]"
            node_kwargs = {}
            node_kwargs["name"] = node_name
            node_kwargs["class_index"] = class_index

        return node_class, node_kwargs

    def assign_deltas(self, weight_method="equal", **kwargs):
        """
        Assign the delta values to the base nodes in the tree.

        :param weight_method: str, defaults to 'equal'
                How you want to assign the deltas to the base nodes.
                The default 'equal' splits up delta equally
                among unique base nodes
        :type weight_method: str
        """
        assert self.n_base_nodes > 0, (
            "Number of base nodes must be > 0."
            " Make sure to build the tree before assigning deltas."
        )
        self._assign_deltas_helper(self.root, weight_method, **kwargs)

    def _assign_deltas_helper(self, node, weight_method, **kwargs):
        """
        Helper function to traverse the parse tree
        and assign delta values to base nodes.

        :param node: node in the parse tree
        :type node: :py:class:`.Node` object
        :param weight_method:
                How you want to assign the deltas to the base nodes
        :type weight_method: str
        """

        if not node:
            return

        if isinstance(node, BaseNode):  # captures all child classes of BaseNode as well
            if weight_method == "equal":
                node.delta = self.delta / len(self.base_node_dict)

        self._assign_deltas_helper(node.left, weight_method)
        self._assign_deltas_helper(node.right, weight_method)
        return

    def assign_bounds_needed(self, **kwargs):
        """
        Breadth first search through the tree and
        decide which bounds are required to compute
        on each child node. Eventually we get to base nodes.
        There are cases where it is not always
        necessary to compute both lower and upper
        bounds because at the end all we care about
        is the upper bound of the root node.
        """
        assert self.n_nodes > 0, "Number of nodes must be > 0"
        # initialize needed bounds for root
        lower_needed = False
        upper_needed = True
        self._assign_bounds_helper(self.root, lower_needed, upper_needed, **kwargs)

    def _assign_bounds_helper(self, node, lower_needed, upper_needed, **kwargs):
        """
        Helper function to traverse the parse tree
        and assign which bounds we need to calculate
        on the base nodes.

        :param node: node in the parse tree
        :type node: :py:class:`.Node` object
        :param lower_needed:
                Whether lower bound needs to be calculated
        :type lower_needed: bool
        :param upper_needed:
                Whether upper bound needs to be calculated
        :type upper_needed: bool
        """

        # if we go off the end return
        if not node:
            return
        node.will_lower_bound = lower_needed
        node.will_upper_bound = upper_needed

        # If we get to a base node or constant node, then return
        if isinstance(node, BaseNode) or isinstance(node, ConstantNode):
            return

        if isinstance(node, InternalNode):
            # depending on operator type and current bounds
            # needed in the parent, determine which bounds
            # need to be calculated on the child nodes

            bounds_dict = bounds_required_dict[node.name]

            two_children = True
            if len(bounds_dict["lower"]) == 2:
                two_children = False

            if lower_needed and upper_needed:
                if two_children:
                    (
                        left_lower_needed,
                        left_upper_needed,
                        right_lower_needed,
                        right_upper_needed,
                    ) = np.logical_or(bounds_dict["lower"], bounds_dict["upper"])
                else:
                    (left_lower_needed, left_upper_needed) = np.logical_or(
                        bounds_dict["lower"], bounds_dict["upper"]
                    )

            elif lower_needed or upper_needed:
                # only one bound is needed
                if lower_needed:
                    if two_children:
                        (
                            left_lower_needed,
                            left_upper_needed,
                            right_lower_needed,
                            right_upper_needed,
                        ) = bounds_dict["lower"]
                    else:
                        (left_lower_needed, left_upper_needed) = bounds_dict["lower"]

                if upper_needed:
                    if two_children:
                        (
                            left_lower_needed,
                            left_upper_needed,
                            right_lower_needed,
                            right_upper_needed,
                        ) = bounds_dict["upper"]
                    else:
                        (left_lower_needed, left_upper_needed) = bounds_dict["upper"]
            else:
                raise RuntimeError("Need at least lower or upper bound")

            self._assign_bounds_helper(node.left, left_lower_needed, left_upper_needed)

            if two_children:
                self._assign_bounds_helper(
                    node.right, right_lower_needed, right_upper_needed
                )
            return

    def propagate_bounds(self, **kwargs):
        """
        Postorder traverse (left, right, root)
        through the tree and calculate confidence
        bounds on base nodes,
        then propagate bounds using propagation logic
        """
        if not self.root:
            return []

        self._propagator_helper(self.root, **kwargs)

    def _propagator_helper(self, node, **kwargs):
        """
        Helper function for traversing
        through the tree and propagating confidence bounds

        :param node: node in the parse tree
        :type node: :py:class:`.Node` object
        """

        # if we hit a constant node or run past the end of the tree
        # return because we don't need to calculate bounds
        if not node or isinstance(node, ConstantNode):
            return

        # if we hit a BaseNode,
        # then calculate confidence bounds and return
        if isinstance(node, BaseNode):
            # Check if bound has already been calculated for this node name
            # If so, use precalculated bound
            if self.base_node_dict[node.name]["bound_computed"] == True:
                node.lower = self.base_node_dict[node.name]["lower"]
                node.upper = self.base_node_dict[node.name]["upper"]
                return
            else:
                # Need to calculate the bound
                if "dataset" in kwargs:
                    # Check if data has already been prepared
                    # for this node name. If so, use precalculated data
                    if self.base_node_dict[node.name]["data_dict"] != None:
                        data_dict = self.base_node_dict[node.name]["data_dict"]
                    else:
                        # Data not prepared already. Need to do that.
                        if isinstance(node, RLAltRewardBaseNode):
                            kwargs["alt_reward_number"] = node.alt_reward_number
                        
                        data_dict = node.calculate_data_forbound(**kwargs)
                        self.base_node_dict[node.name]["data_dict"] = data_dict

                    kwargs["data_dict"] = data_dict

                bound_method = self.base_node_dict[node.name]["bound_method"]
                
                if isinstance(node, ConfusionMatrixBaseNode):
                    kwargs["cm_true_index"] = node.cm_true_index
                    kwargs["cm_pred_index"] = node.cm_pred_index
                
                bound_result = node.calculate_bounds(
                    bound_method=bound_method, **kwargs
                )
                self.base_node_dict[node.name]["bound_computed"] = True

                if node.will_lower_bound:
                    node.lower = bound_result["lower"]
                    self.base_node_dict[node.name]["lower"] = node.lower

                if node.will_upper_bound:
                    node.upper = bound_result["upper"]
                    self.base_node_dict[node.name]["upper"] = node.upper

            return

        # traverse to children first
        self._propagator_helper(node.left, **kwargs)
        self._propagator_helper(node.right, **kwargs)

        # Here we must be at an internal node and therefore need to propagate
        node.lower, node.upper = self.propagate(node)

    def evaluate_constraint(self, **kwargs):
        """
        Evaluate the constraint itself (not bounds)
        Postorder traverse (left, right, root)
        through the tree and calculate the values
        of the base nodes
        then propagate bounds using propagation logic
        """
        if not self.root:
            return []

        self._evaluator_helper(self.root, **kwargs)

    def _evaluator_helper(self, node, **kwargs):
        """
        Helper function for traversing
        through the tree to evaluate the constraint

        :param node: node in the parse tree
        :type node: :py:class:`.Node` object
        """

        # if we hit a constant node or run past the end of the tree
        # return because we don't need to calculate anything
        if not node or isinstance(node, ConstantNode):
            return

        # if we hit a BaseNode,
        # then calculate the value and return
        if isinstance(node, BaseNode):
            # Check if value has already been calculated for this node name
            # If so, use precalculated value
            if self.base_node_dict[node.name]["value_computed"] == True:
                node.value = self.base_node_dict[node.name]["value"]
                return
            else:
                if "dataset" in kwargs:
                    # Check if data has already been prepared
                    # for this node name. If so, use precalculated data
                    if self.base_node_dict[node.name]["data_dict"] != None:
                        data_dict = self.base_node_dict[node.name]["data_dict"]
                    else:
                        if isinstance(node, RLAltRewardBaseNode):
                            kwargs["alt_reward_number"] = node.alt_reward_number
                        data_dict = node.calculate_data_forbound(**kwargs)
                        self.base_node_dict[node.name]["data_dict"] = data_dict

                    kwargs["data_dict"] = data_dict

                if isinstance(node, ConfusionMatrixBaseNode):
                    kwargs["cm_true_index"] = node.cm_true_index
                    kwargs["cm_pred_index"] = node.cm_pred_index
                
                value = node.calculate_value(**kwargs)
                node.value = value
                self.base_node_dict[node.name]["value_computed"] = True
                self.base_node_dict[node.name]["value"] = node.value

            return

        # traverse to children first
        self._evaluator_helper(node.left, **kwargs)
        self._evaluator_helper(node.right, **kwargs)

        # Here we must be at an internal node and therefore need to propagate
        node.value = self._propagate_value(node)

    def _propagate_value(self, node):
        """
        Helper function for propagating values

        :param node: node in the parse tree
        :type node: :py:class:`.Node` object
        """
        a = node.left.value
        if node.right:
            b = node.right.value

        if node.name == "add":
            return a + b

        if node.name == "sub":
            return a - b

        if node.name == "mult":
            return a * b

        if node.name == "div":
            return a / b

        if node.name == "pow":
            warning_msg = (
                "Warning: Power operation "
                "is an experimental feature. Use with caution."
            )
            return pow(a, b)

        if node.name == "min":
            return min(a, b)

        if node.name == "max":
            return max(a, b)

        if node.name == "abs":
            # takes one node
            return abs(a)

        if node.name == "exp":
            # takes one node
            return np.exp(a)

        if node.name == "log":
            # takes one node
            return np.log(a)

        else:
            raise NotImplementedError(
                "Encountered an operation we do not yet support", node.name
            )

    def _protect_nan(self, bound, bound_type):
        """
        Handle nan as negative infinity if in lower bound
        and postitive infinity if in upper bound

        :param bound:
                The value of the upper or lower bound
        :type bound: float
        :param bound_type:
                'lower' or 'upper'
        :type bound_type: str
        """
        if np.isnan(bound):
            if bound_type == "lower":
                return float("-inf")
            if bound_type == "upper":
                return float("inf")
        else:
            return bound

    def propagate(self, node):
        """
        Helper function for propagating confidence bounds

        :param node: node in the parse tree
        :type node: :py:class:`.Node` object
        """
        if node.name == "add":
            a = (node.left.lower, node.left.upper)
            b = (node.right.lower, node.right.upper)
            return self._add(a, b)

        if node.name == "sub":
            a = (node.left.lower, node.left.upper)
            b = (node.right.lower, node.right.upper)
            return self._sub(a, b)

        if node.name == "mult":
            a = (node.left.lower, node.left.upper)
            b = (node.right.lower, node.right.upper)
            return self._mult(a, b)

        if node.name == "div":
            a = (node.left.lower, node.left.upper)
            b = (node.right.lower, node.right.upper)
            return self._div(a, b)

        if node.name == "pow":
            warning_msg = (
                "Warning: Power operation "
                "is an experimental feature. Use with caution."
            )
            warnings.warn(warning_msg)
            a = (node.left.lower, node.left.upper)
            b = (node.right.lower, node.right.upper)
            return self._pow(a, b)

        if node.name == "min":
            a = (node.left.lower, node.left.upper)
            b = (node.right.lower, node.right.upper)
            return self._min(a, b)

        if node.name == "max":
            a = (node.left.lower, node.left.upper)
            b = (node.right.lower, node.right.upper)
            return self._max(a, b)

        if node.name == "abs":
            # takes one node
            a = (node.left.lower, node.left.upper)
            return self._abs(a)

        if node.name == "exp":
            # takes one node
            a = (node.left.lower, node.left.upper)
            return self._exp(a)

        if node.name == "log":
            # takes one node
            a = (node.left.lower, node.left.upper)
            return self._log(a)

        else:
            raise NotImplementedError(
                "Encountered an operation we do not yet support", node.name
            )

    def _add(self, a, b):
        """
        Add two confidence intervals

        :param a:
                Confidence interval like: (lower,upper)
        :type a: tuple
        :param b:
                Confidence interval like: (lower,upper)
        :type b: tuple
        """
        lower = self._protect_nan(a[0] + b[0], "lower")

        upper = self._protect_nan(a[1] + b[1], "upper")

        return (lower, upper)

    def _sub(self, a, b):
        """
        Subract two confidence intervals

        :param a:
                Confidence interval like: (lower,upper)
        :type a: tuple
        :param b:
                Confidence interval like: (lower,upper)
        :type b: tuple
        """
        lower = self._protect_nan(a[0] - b[1], "lower")

        upper = self._protect_nan(a[1] - b[0], "upper")

        return (lower, upper)

    def _mult(self, a, b):
        """
        Multiply two confidence intervals

        :param a:
                Confidence interval like: (lower,upper)
        :type a: tuple
        :param b:
                Confidence interval like: (lower,upper)
        :type b: tuple
        """
        lower = self._protect_nan(
            min(a[0] * b[0], a[0] * b[1], a[1] * b[0], a[1] * b[1]), "lower"
        )

        upper = self._protect_nan(
            max(a[0] * b[0], a[0] * b[1], a[1] * b[0], a[1] * b[1]), "upper"
        )

        return (lower, upper)

    def _div(self, a, b):
        """
        Divide two confidence intervals

        :param a:
                Confidence interval like: (lower,upper)
        :type a: tuple
        :param b:
                Confidence interval like: (lower,upper)
        :type b: tuple
        """

        if b[0] < 0 < b[1]:
            # unbounded
            lower = float("-inf")
            upper = float("inf")

        elif b[1] == 0:
            # reduces to multiplication of a*(-inf,1/b[0]]
            new_b = (float("-inf"), 1 / b[0])
            lower, upper = self._mult(a, new_b)

        elif b[0] == 0:
            # reduces to multiplication of a*(1/b[1],+inf)
            new_b = (1 / b[1], float("inf"))
            lower, upper = self._mult(a, new_b)
        else:
            # b is either entirely negative or positive
            # reduces to multiplication of a*(1/b[1],1/b[0])
            new_b = (1 / b[1], 1 / b[0])
            lower, upper = self._mult(a, new_b)

        return (lower, upper)

    def _pow(self, a, b):
        """
        Get the confidence interval on
        pow(a,b) where
        b and b are both be intervals

        :param a:
                Confidence interval like: (lower,upper)
        :type a: tuple
        :param b:
                Confidence interval like: (lower,upper)
        :type b: tuple
        """

        # First, cases that are not allowed
        if a[0] < 0:
            raise ArithmeticError(
                f"Cannot compute interval: pow({a},{b}) because first argument contains negatives"
            )
        if 0 in a and (b[0] < 0 or b[1] < 1):
            raise ZeroDivisionError("0.0 cannot be raised to a negative power")
        lower = self._protect_nan(
            min(pow(a[0], b[0]), pow(a[0], b[1]), pow(a[1], b[0]), pow(a[1], b[1])),
            "lower",
        )

        upper = self._protect_nan(
            max(pow(a[0], b[0]), pow(a[0], b[1]), pow(a[1], b[0]), pow(a[1], b[1])),
            "upper",
        )

        return (lower, upper)

    def _min(self, a, b):
        """
        Get the minimum of two confidence intervals

        :param a:
                Confidence interval like: (lower,upper)
        :type a: tuple
        :param b:
                Confidence interval like: (lower,upper)
        :type b: tuple
        """
        lower = min(a[0], b[0])
        upper = min(a[1], b[1])
        return (lower, upper)

    def _max(self, a, b):
        """
        Get the maximum of two confidence intervals

        :param a:
                Confidence interval like: (lower,upper)
        :type a: tuple
        :param b:
                Confidence interval like: (lower,upper)
        :type b: tuple
        """
        lower = max(a[0], b[0])
        upper = max(a[1], b[1])
        return (lower, upper)

    def _abs(self, a):
        """
        Absolute value of a confidence interval

        :param a:
                Confidence interval like: (lower,upper)
        :type a: tuple
        """
        abs_a0 = abs(a[0])
        abs_a1 = abs(a[1])

        lower = self._protect_nan(
            min(abs_a0, abs_a1) if np.sign(a[0]) == np.sign(a[1]) else 0, "lower"
        )

        upper = self._protect_nan(max(abs_a0, abs_a1), "upper")

        return (lower, upper)

    def _exp(self, a):
        """
        Exponentiate a confidence interval

        :param a:
                Confidence interval like: (lower,upper)
        :type a: tuple
        """

        lower = self._protect_nan(np.exp(a[0]), "lower")

        upper = self._protect_nan(np.exp(a[1]), "upper")

        return (lower, upper)

    def _log(self,a):
        """
        Take log of a confidence interval

        :param a:
                Confidence interval like: (lower,upper)
        :type a: tuple
        """
        lower = self._protect_nan(np.log(a[0]), "lower")

        upper = self._protect_nan(np.log(a[1]), "upper")

        return (lower, upper)

    def reset_base_node_dict(self, reset_data=False):
        """
        Reset base node dict to initial obs

        :param reset_data:
                Whether to reset the cached data
                for each base node. This is needed less frequently
                than one needs to reset the bounds.
        :type reset_data: bool
        """
        for node_name in self.base_node_dict:
            self.base_node_dict[node_name]["bound_computed"] = False
            self.base_node_dict[node_name]["value_computed"] = False
            self.base_node_dict[node_name]["value"] = None
            self.base_node_dict[node_name]["lower"] = float("-inf")
            self.base_node_dict[node_name]["upper"] = float("inf")
            if reset_data:
                self.base_node_dict[node_name]["data_dict"] = None

        return

    def make_viz(self, title):
        """
        Make a graphviz diagram from a root node

        :param title:
                The title you want to display at the top
                of the graph
        :type title: str
        """
        graph = graphviz.Digraph()
        graph.attr(label=title + "\n\n")
        graph.attr(labelloc="t")
        graph.node(
            str(self.root.index),
            label=self.root.__repr__(),
            shape="box",
            fontsize=f"{self.node_fontsize}",
        )
        self.make_viz_helper(self.root, graph)
        return graph

    def make_viz_helper(self, root, graph):
        """
        Helper function for make_viz()
        Recurses through the parse tree
        and adds nodes and edges to the graph

        :param root:
                root of the parse tree
        :type root: :py:class:`.Node` object
        :param graph:
                The graphviz graph object
        :type graph: graphviz.Digraph object
        """
        if root.left:
            if root.left.node_type == "base_node":
                style = "filled"
                fillcolor = "green"
            elif root.left.node_type == "constant_node":
                style = "filled"
                fillcolor = "yellow"
            else:
                style = ""
                fillcolor = "white"

            graph.node(
                str(root.left.index),
                str(root.left.__repr__()),
                style=style,
                fillcolor=fillcolor,
                shape="box",
                fontsize=f"{self.node_fontsize}",
            )
            graph.edge(str(root.index), str(root.left.index))
            self.make_viz_helper(root.left, graph)

        if root.right:
            if root.right.node_type == "base_node":
                style = "filled"
                fillcolor = "green"
            elif root.right.node_type == "constant_node":
                style = "filled"
                fillcolor = "yellow"
            else:
                style = ""
                fillcolor = "white"
            graph.node(
                str(root.right.index),
                str(root.right.__repr__()),
                style=style,
                fillcolor=fillcolor,
                shape="box",
                fontsize=f"{self.node_fontsize}",
            )
            graph.edge(str(root.index), str(root.right.index))
            self.make_viz_helper(root.right, graph)


def make_parse_trees_from_constraints(
    constraint_strs,
    deltas,
    regime="supervised_learning",
    sub_regime="regression",
    columns=[],
    delta_weight_method="equal",
):
    """
    Convenience function for creating parse trees
    given constraint strings and deltas

    :param constraint_strs: List of constraint strings
    :param deltas: List of deltas corresponding to each constraint
    :param regime: The category of the machine learning algorithm,
            e.g., supervised_learning or reinforcement_learning
    :type regime: str, defaults to "supervised_learning"
    :param sub_regime: The sub-category of the machine learning algorithm,
            e.g., classifiction or regression
    :type sub_regime: str, defults to "regression"
    :param columns: list of columns in the dataset, needed
            if constraints condition on any of these columns
    :param delta_weight_method: The method for weighting deltas
            across the base nodes.
    :type delta_weight_method: str, defults to "equal"
    """
    parse_trees = []
    for ii in range(len(constraint_strs)):
        constraint_str = constraint_strs[ii]

        delta = deltas[ii]

        # Create parse tree object
        pt = ParseTree(
            delta=delta, regime=regime, sub_regime=sub_regime, columns=columns
        )

        # Fill out tree
        pt.build_tree(
            constraint_str=constraint_str, delta_weight_method=delta_weight_method
        )

        parse_trees.append(pt)

    return parse_trees<|MERGE_RESOLUTION|>--- conflicted
+++ resolved
@@ -479,11 +479,8 @@
             "FNR_",
             "J_pi_new_",
             "J_pi_new_PDIS_",
-<<<<<<< HEAD
-            "J_pi_new_fake_"
-=======
+            "J_pi_new_US_",
             "J_pi_new_WIS_"
->>>>>>> 985f1075
         ]:
             raise NotImplementedError(
                 "Error parsing your expression."
@@ -508,11 +505,8 @@
             node_kwargs["name"] = node_name
             node_kwargs["cm_true_index"] = row_index
             node_kwargs["cm_pred_index"] = col_index
-<<<<<<< HEAD
-        elif ast_node.value.id in ["J_pi_new_","J_pi_new_PDIS_","J_pi_new_fake_"]:
-=======
-        elif ast_node.value.id in ["J_pi_new_","J_pi_new_PDIS_","J_pi_new_WIS_"]:
->>>>>>> 985f1075
+        
+        elif ast_node.value.id in ["J_pi_new_","J_pi_new_PDIS_","J_pi_new_US_","J_pi_new_WIS_"]:
             # alternate reward function
             node_class = RLAltRewardBaseNode
             try:
