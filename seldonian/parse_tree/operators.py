""" Module containing global variables used 
during the construction of parse trees 

.. data:: measure_functions_dict
	:type: dict[regime][sub_regime]

	Contains strings that, if appearing in 
	a constraint string, will be recognized
	by the engine as statistical functions with 
	special meaning. Organized by regime and sub-regime. 
	For reference the meaning of each measure function is listed here:
		
		Supervised classification: 

		- 'PR': Positive rate
		- 'NR': Negative rate
		- 'FPR': False positive rate
		- 'TPR': True positive rate
		- 'FNR': False negative rate
		- 'TNR': True negative rate
		- 'ACC': Accuracy
        - 'CM': Confusion matrix (only relevant for multi-class classification)
		
		Supervised regression:
			
		- 'Mean_Error': Mean error
		- 'Mean_Squared_Error': Mean squared error
		
		Reinforcement learning:

		- 'J_pi_new': The performance (expected return of weighted rewards) of the new policy

.. data:: custom_base_node_dict
	:type: dict

	A dictionary mapping the name of a custom 
	base node as it would appear in the 
	constraint string to the class representing it 
	in :py:mod:`.nodes`

.. data:: op_mapper
	:type: dict

	Maps the supported ast operators
	to string representations of those operators
	as they appear in behavioral constraint strings

.. data:: not_supported_op_mapper
	:type: dict

	Not supported ast operators, mapped to 
	string representations of those operators
	as they appear in behavioral constraint strings

.. data:: bounds_required_dict
	:type: dict

	Defines a map specifying which child bounds
	are required for each operator. If an operator
	has two children, A and B, then
	arrays are boolean of length 4, like: 
	[need_A_lower,need_A_upper,need_B_lower,need_B_upper]

	If an operator has one child, A, then
	arrays are boolean:
	[need_A_lower, need_A_upper]
"""
import autograd.numpy as np  # Thinly-wrapped version of Numpy
import pandas as pd
import ast

from .nodes import *


measure_functions_dict = {
    "supervised_learning": {
        "classification": [
            "PR",
            "NR",
            "FPR",
            "TPR",
            "FNR",
            "TNR",
            "ACC",
        ],
        "multiclass_classification": [
            "CM",
            "PR",
            "NR",
            "FPR",
            "TPR",
            "FNR",
            "TNR",
            "ACC",
        ],
        "regression": ["Mean_Error", "Mean_Squared_Error"],
    },
    "reinforcement_learning": {
        "all":
        	[
    		"J_pi_new",
            "J_pi_new_PDIS",
<<<<<<< HEAD
            "J_pi_new_fake",
=======
            "J_pi_new_WIS",
>>>>>>> 985f1075
            ]
        },
}

custom_base_node_dict = {
    "MED_MF": MEDCustomBaseNode,
    "CVaRSQE": CVaRSQeBaseNode,
}

op_mapper = {
    ast.Sub: "sub",
    ast.Add: "add",
    ast.Mult: "mult",
    ast.Div: "div",
    ast.Pow: "pow",
}

not_supported_op_mapper = {
    ast.Mod: "mod",
    ast.BitXor: "^",
    ast.LShift: "<<",
    ast.RShift: ">>",
    ast.BitAnd: "&",
    ast.FloorDiv: "//",
    ast.UAdd: "+",
    ast.Not: "not",
    ast.Invert: "~",
}

bounds_required_dict = {
    "add": {
        "lower": [1, 0, 1, 0],
        "upper": [0, 1, 0, 1],
    },
    "sub": {
        "lower": [1, 0, 0, 1],
        "upper": [0, 1, 1, 0],
    },
    "mult": {
        "lower": [1, 1, 1, 1],
        "upper": [1, 1, 1, 1],
    },
    "div": {
        "lower": [1, 1, 1, 1],
        "upper": [1, 1, 1, 1],
    },
    "pow": {
        "lower": [1, 1, 1, 1],
        "upper": [1, 1, 1, 1],
    },
    "min": {
        "lower": [1, 0, 1, 0],
        "upper": [0, 1, 0, 1],
    },
    "max": {
        "lower": [1, 0, 1, 0],
        "upper": [0, 1, 0, 1],
    },
    "abs": {
        "lower": [1, 1],
        "upper": [1, 1],
    },
    "exp": {
        "lower": [1, 0],
        "upper": [0, 1],
    },
    "log": {
        "lower": [1, 0],
        "upper": [0, 1],
    },
}<|MERGE_RESOLUTION|>--- conflicted
+++ resolved
@@ -65,12 +65,8 @@
 	arrays are boolean:
 	[need_A_lower, need_A_upper]
 """
-import autograd.numpy as np  # Thinly-wrapped version of Numpy
-import pandas as pd
 import ast
-
 from .nodes import *
-
 
 measure_functions_dict = {
     "supervised_learning": {
@@ -100,11 +96,8 @@
         	[
     		"J_pi_new",
             "J_pi_new_PDIS",
-<<<<<<< HEAD
-            "J_pi_new_fake",
-=======
             "J_pi_new_WIS",
->>>>>>> 985f1075
+            "J_pi_new_US"
             ]
         },
 }
@@ -175,4 +168,5 @@
         "lower": [1, 0],
         "upper": [0, 1],
     },
-}+}
+
